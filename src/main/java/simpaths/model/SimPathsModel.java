// define package
package simpaths.model;

// import Java packages
import java.util.*;
import java.sql.Connection;
import java.sql.DriverManager;
import java.sql.ResultSet;
import java.sql.SQLException;
import java.sql.Statement;
import java.util.random.RandomGenerator;
import java.util.concurrent.TimeUnit;

// import plug-in packages
import jakarta.persistence.EntityManager;
import jakarta.persistence.EntityTransaction;
import jakarta.persistence.Transient;
import org.apache.commons.lang3.ArrayUtils;
import org.jetbrains.annotations.NotNull;
import simpaths.data.IEvaluation;
import simpaths.data.MahalanobisDistance;
import simpaths.data.RootSearch;
import simpaths.experiment.SimPathsCollector;
import simpaths.model.decisions.DecisionParams;
import microsim.alignment.outcome.ResamplingAlignment;
import microsim.event.*;
import microsim.event.EventListener;
import org.apache.commons.collections4.keyvalue.MultiKey;
import org.apache.commons.collections4.CollectionUtils;
import org.apache.commons.collections4.MapIterator;
import org.apache.commons.collections4.map.LinkedMap;
import org.apache.commons.collections4.map.MultiKeyMap;
import org.apache.commons.lang3.tuple.Triple;
import org.apache.commons.math3.util.Pair;
import org.apache.log4j.Logger;
import org.apache.commons.lang3.time.StopWatch;

// import JAS-mine packages
import microsim.alignment.outcome.AlignmentOutcomeClosure;
import microsim.annotation.GUIparameter;
import microsim.data.MultiKeyCoefficientMap;
import microsim.data.db.DatabaseUtils;
import microsim.engine.AbstractSimulationManager;
import microsim.engine.SimulationEngine;
import microsim.matching.IterativeRandomMatching;
import microsim.matching.IterativeSimpleMatching;
import microsim.matching.MatchingClosure;
import microsim.matching.MatchingScoreClosure;

// import LABOURsim packages
import simpaths.data.Parameters;
import simpaths.model.decisions.DecisionTests;
import simpaths.model.decisions.ManagerPopulateGrids;
import simpaths.model.enums.*;
import simpaths.model.taxes.DonorTaxUnit;
import simpaths.data.filters.FertileFilter;
import simpaths.model.taxes.DonorTaxUnitPolicy;


/**
 *
 * CLASS TO MANAGE SIMULATION PROJECTIONS
 *
 */
public class SimPathsModel extends AbstractSimulationManager implements EventListener {

	public boolean isFirstRun() {
		return isFirstRun;
	}

	public void setFirstRun(boolean firstRun) {
		isFirstRun = firstRun;
	}

<<<<<<< HEAD
	private boolean isFirstRun = true;
=======
	private boolean isFirstRun = true;		// set default to true - this is required to support single run simulations
>>>>>>> 485c5ac4

	// default simulation parameters
	private static Logger log = Logger.getLogger(SimPathsModel.class);

	//@GUIparameter(description = "Country to be simulated")
	private Country country; // = Country.UK;

	@GUIparameter(description = "Simulated population size (base year)")
	private Integer popSize = 25000;

	@GUIparameter(description = "Simulation first year [valid range 2011-2017]")
	private Integer startYear = 2011;

	@GUIparameter(description = "Simulation ends at year [valid range 2011-2050]")
	private Integer endYear = 2020;

	@GUIparameter(description = "Maximum simulated age")
	private Integer maxAge = 130;

	//@GUIparameter(description = "Fix year used in the regressions to one specified below")
	private boolean fixTimeTrend = true;

	@GUIparameter(description = "Fix year used in the regressions to")
	private Integer timeTrendStopsIn = 2017;

	private Integer timeTrendStopsInMonetaryProcesses = 2017; // For monetary processes, time trend always continues to 2017 (last observed year in the estimation sample) and then values are grown at the growth rate read from Excel

//	@GUIparameter(description="Age at which people in initial population who are not employed are forced to retire")
//	private Integer ageNonWorkPeopleRetire = 65;	//The problem is that it is difficult to find donor benefitUnits for non-zero labour supply for older people who are in the Nonwork category but not Retired.  They should, in theory, still enter the Labour Market Module, but if we cannot find donor benefitUnits, how should we proceed?  We avoid this problem by defining that people over the age specified here are retired off if they have activity_status equal to Nonwork.

//	@GUIparameter(description="Minimum age for males to retire")
//	private Integer minRetireAgeMales = 45;
//
//	@GUIparameter(description="Maximum age for males to retire")
//	private Integer maxRetireAgeMales = 75;
//
//	@GUIparameter(description="Minimum age for females to retire")
//	private Integer minRetireAgeFemales = 45;
//
//	@GUIparameter(description="Maximum age for females to retire")
//	private Integer maxRetireAgeFemales = 75;

	@GUIparameter(description = "Fix random seed?")
	private Boolean fixRandomSeed = true;

	@GUIparameter(description = "If random seed is fixed, set to this number")
	private Long randomSeedIfFixed = 606L;

	@GUIparameter(description = "Time window in years for (in)security index calculation")
	private Integer sIndexTimeWindow = 5;

	@GUIparameter(description = "Value of risk aversion parameter (alpha)")
	private Double sIndexAlpha = 2.;

	@GUIparameter(description = "Value of discount factor (delta)")
	private Double sIndexDelta = 0.98;

	//The data comes from here: https://data.oecd.org/hha/household-savings.htm
	@GUIparameter(description = "Value of saving rate (s). The default value is based on average % of household disposable income saved between 2000 - 2019 reported by the OECD")
	private Double savingRate = 0.056;

//	@GUIparameter(description = "Force recreation of input database based on the data provided by the population_[country].csv file")
//	private boolean refreshInputDatabase = false;		//Tables can be constructed in GUI dialog in launch, before JAS-mine GUI appears.  However, if skipping that, and manually altering the EUROMODpolicySchedule.xlsx file, this will need to be set to true to build new input database before simulation is run (though the new input database will only be viewable in the output/input/input.h2.db file).

	@GUIparameter(description = "If true, set initial earnings from data in input population, otherwise, set using the wage equation regression estimates")
	private boolean initialisePotentialEarningsFromDatabase = true;

	//	@GUIparameter(description = "If unchecked, will expand population and not use weights")
	private boolean useWeights = false;

	@GUIparameter(description = "If unchecked, will use the standard matching method")
//	private boolean useSBAMMatching = false;
	private UnionMatchingMethod unionMatchingMethod = UnionMatchingMethod.ParametricNoRegion;

	@GUIparameter(description = "tick to project mortality based on gender, age, and year specific probabilities")
	private boolean projectMortality = true;

	//	@GUIparameter(description = "If checked, will align fertility")
	private boolean alignFertility = true;

	private boolean alignEducation = false; //Set to true to align level of education

	private boolean alignInSchool = false; //Set to true to align share of students among 16-29 age group

	private boolean alignCohabitation = true; //Set to true to align share of couples (cohabiting individuals)

	private boolean alignEmployment = false; //Set to true to align employment share

    public boolean addRegressionStochasticComponent = true; //If set to true, and regression contains ResStanDev variable, will evaluate the regression score including stochastic part, and omits the stochastic component otherwise.

	public boolean fixRegressionStochasticComponent = false; // If true, only draw stochastic component once and use the same value throughout the simulation. Currently applies to wage equations.

	public boolean commentsOn = true;

	public boolean debugCommentsOn = true;

	public boolean donorFinderCommentsOn = true;

	@GUIparameter(description = "If checked, will use Covid-19 labour supply module")
	public boolean labourMarketCovid19On = false; // Set to true to use reduced-form labour market module for years affected by Covid-19 (2020, 2021)

	@GUIparameter(description = "Simulate formal childcare costs")
	public boolean projectFormalChildcare = true;

	@GUIparameter(description = "Average over donor pool when imputing transfer payments")
	public boolean donorPoolAveraging = true;

	private int ordering = Parameters.MODEL_ORDERING;    //Used in Scheduling of model events.  Schedule model events at the same time as the collector and observer events, but a lower order, so will be fired before the collector and observer have updated.

	private Set<Person> persons;

	//For marriage matching - types based on region and gender:
	//private Map<Gender, LinkedHashMap<Region, Double>> marriageTargetsGenderRegion;
	private MultiKeyMap<Object, Double> marriageTargetsByGenderAndRegion;

	private LinkedHashMap<String, Double>  marriageTargetsByKey;

	private long elapsedTime;

	private long timerYearStart;
	private long timerStartSim;

	private int year;

	private Set<BenefitUnit> benefitUnits;

	private Set<Household> households;

	private Map<Gender, LinkedHashMap<Region, Set<Person>>> personsToMatch;

	private LinkedHashMap<String, Set<Person>> personsToMatch2;

	private double ageDiffBound = Parameters.AGE_DIFFERENCE_INITIAL_BOUND;

	private double potentialHourlyEarningsDiffBound = Parameters.POTENTIAL_EARNINGS_DIFFERENCE_INITIAL_BOUND;

	private double scalingFactor;

	private Map<Long, Double> initialHoursWorkedWeekly;

	private LabourMarket labourMarket;

	public int tmpPeopleAssigned = 0;

	public int lowEd = 0;
	public int medEd = 0;
	public int highEd = 0;
	public int nothing = 0;

	Map<String, Double> policyNameIncomeMedianMap = new LinkedHashMap<>(); // Initialise a <String, Double> map to store names of policies and median incomes

	private Tests tests;

	@Transient
	SimPathsCollector collector;

	EventGroup firstYearSched = new EventGroup();
	EventGroup yearlySchedule = new EventGroup();

	@GUIparameter(description = "tick to project social care")
	private boolean projectSocialCare = true;

	@GUIparameter(description = "tick to enable intertemporal optimised consumption and labour decisions")
	private boolean enableIntertemporalOptimisations = false;

	@GUIparameter(description = "tick to use behavioural solutions saved by a previous simulation")
	private boolean useSavedBehaviour = true;

	@GUIparameter(description = "simulation name to read in grids from:")
	private String readGrid = "11x11 no care no filter single core";

	//	@GUIparameter(description = "tick to save behavioural solutions assumed for simulation")
	private boolean saveBehaviour = true;

	//	@GUIparameter(description = "the number of employment options from which a household's principal wage earner can choose")
	private Integer employmentOptionsOfPrincipalWorker = 3;

	//	@GUIparameter(description = "the number of employment options from which a household's secondary wage earner can choose")
	private Integer employmentOptionsOfSecondaryWorker = 3;

	@GUIparameter(description = "whether to include student and education status in state space for IO behavioural solutions")
	private boolean responsesToEducation = true;

	@GUIparameter(description = "whether to include retirement (and private pensions) in the state space for IO behavioural solutions")
	private boolean responsesToRetirement = false;

	@GUIparameter(description = "whether to include health in state space for IO behavioural solutions")
	private boolean responsesToHealth = true;

	@GUIparameter(description = "whether to include disability in state space for IO behavioural solutions")
	private boolean responsesToDisability = false;

	@GUIparameter(description = "minimum age for expecting less than perfect health in IO solutions")
	private Integer minAgeForPoorHealth = 50;

	@GUIparameter(description = "whether to include geographic region in state space for IO behavioural solutions")
	private boolean responsesToRegion = false;

	RandomGenerator cohabitInnov;
	RandomGenerator fertilityInnov;
	Random initialiseInnov;
	Random popAlignInnov;
	Random educationInnov;


	/**
	 *
	 * CONSTRUCTOR FOR SIMULATION PROJECTIONS
	 * @param country
	 * @param startYear
	 *
	 */
	public SimPathsModel(Country country, int startYear) {
		super();
		this.country = country;
		this.startYear = startYear;
		this.startYear = 2016;
	}

	public SimPathsModel(Country country) {
		super();
		this.country = country;
	}


	/**
	 *
	 * METHOD TO BUILD THE MODEL SO THAT IT CAN BE EXECUTED
	 *
	 * This method is launched by JAS-mine when you press the
	 * 'Build simulation model' button of the GUI
	 *
	 */
	@Override
	public void buildObjects() {

		// set seed for random number generator
		if (fixRandomSeed) SimulationEngine.getRnd().setSeed(randomSeedIfFixed);
		fertilityInnov = new Random(SimulationEngine.getRnd().nextLong());
		cohabitInnov = new Random(SimulationEngine.getRnd().nextLong());
		initialiseInnov = new Random(SimulationEngine.getRnd().nextLong());
		educationInnov = new Random(SimulationEngine.getRnd().nextLong());
		popAlignInnov = new Random(SimulationEngine.getRnd().nextLong());

		// load model parameters
		Parameters.loadParameters(country, maxAge, enableIntertemporalOptimisations, projectFormalChildcare, projectSocialCare, donorPoolAveraging, fixTimeTrend, timeTrendStopsIn, startYear, endYear);
		if (enableIntertemporalOptimisations) {

			DecisionParams.loadParameters(employmentOptionsOfPrincipalWorker, employmentOptionsOfSecondaryWorker,
					responsesToHealth, minAgeForPoorHealth, responsesToDisability, responsesToRegion, responsesToEducation,
					responsesToRetirement, readGrid, getEngine().getCurrentExperiment().getOutputFolder(), startYear, endYear);
			//DecisionTests.compareGrids();
		}

        log.debug("Parameters loaded");

		// populate tax donor references
		populateTaxdbReferences();
		//TestTaxRoutine.run();

		if (fixRandomSeed) Parameters.getWageAndAgeDifferentialMultivariateNormalDistribution().reseedRandomGenerator(randomSeedIfFixed);

        // set start year for simulation
        year = startYear;
        // EUROMODpolicyNameForThisYear = Parameters.getEUROMODpolicyForThisYear(year);

		//Display current country and start year in the console
		System.out.println("Country: " + country + ". Running simulation from: " + startYear + " to " + endYear);

		// time check
		elapsedTime = System.currentTimeMillis();

        // create country-specific tables in the input database and parse the EUROMOD policy scenario data for initializing the donor population
		try {
			inputDatabaseInteraction();
		} catch (InterruptedException interruptedException) {
			log.debug(interruptedException.getMessage());
			return;
		}

		// creates initial population (Person and BenefitUnit objects) based on data in input database.
		// Note that the population may be cropped to simulate a smaller population depending on user choices in the GUI.
		createInitialPopulationDataStructures();

		// initialise variables used to match marriage unions
		createDataStructuresForMarriageMatching();

		// earnings potential
		labourMarket = new LabourMarket(persons, benefitUnits);
		if (!initialisePotentialEarningsFromDatabase) initialisePotentialEarningsByWageEquationAndEmployerSocialInsurance();

		// calculate the scaling factor for population alignment
		double popSizeBaseYear = 0;
		for (Gender gender : Gender.values()) {

			for (Region region : Parameters.getCountryRegions()) {

				for (int age = 0; age < maxAge; age++) {

					popSizeBaseYear += Parameters.getPopulationProjections(gender, region, age, year);
				}
			}
		}
		scalingFactor = (double)popSizeBaseYear / (double)persons.size();
		System.out.println("Scaling factor is " + scalingFactor);

		//Set up tests class
		tests = new Tests();

		// finalise
		log.debug("Time to build objects: " + (System.currentTimeMillis() - elapsedTime)/1000. + " seconds.");
		System.out.println("Time to complete initialisation " + (System.currentTimeMillis() - elapsedTime)/1000. + " seconds.");
		elapsedTime = System.currentTimeMillis();
	}


	/**
	 *
	 * METHOD TO PROJECT THE POPULATION THROUGH TIME
	 *
	 * This method is run once for each simulated year after
	 * the simulation is launched by JAS-mine when you press the
	 * 'Start simulation' button of the GUI. This method defines
	 * the order that simulated processes are executed. There are
	 * three key categories of processes:
	 *   Processes	 			These are processes applicable to the simulation population in aggregate
	 *	 Person.Processes		Defined in Person Class of model package. These modules define processes specific to simulated 'individuals'
	 *	 BenefitUnit.Processes	Defined in BenefitUnit Class of model package. These modules define processes specific to simulated 'benefitUnits'
	 *
	 * All processes are initialised as 'Events' within the JAS-mine simulation engine
	 *
	 * First year involves fewer processes than subsequent years, as many of the simulated characteristics are described by the input data
	 * Characteristics simulated in the first year limited to control variables for the utility maximisation problem and states affected by
	 * control variables (time use, transfer system, consumption/savings, and mental health 2 modules).
	 * First year also allows for alignment routines
	 *
	 */
	@Override
	public void buildSchedule() {

		addEventToAllYears(Processes.StartYear);

		if (enableIntertemporalOptimisations) firstYearSched.addEvent(this, Processes.RationalOptimisation);

		addEventToAllYears(Processes.UpdateParameters);
		//yearlySchedule.addEvent(this, Processes.CheckForEmptyHouseholds);

		//1 - DEMOGRAPHIC MODULE
		// A: Ageing
		yearlySchedule.addCollectionEvent(persons, Person.Processes.Ageing, false);        //Read only mode as agents are removed when they become older than Parameters.getMAX_AGE();
		addEventToAllYears(Processes.CheckForEmptyBenefitUnits);

		// B: Population Alignment - adjust population to projections by Gender and Age, and creates new population for minimum age
		addEventToAllYears(Processes.PopulationAlignment);

		yearlySchedule.addCollectionEvent(benefitUnits, BenefitUnit.Processes.Update);
		//yearlySchedule.addEvent(this, Processes.CheckForEmptyHouseholds);

		// C: Health Alignment - redrawing alignment used adjust state of individuals to projections by Gender and Age
		//Turned off for now as health determined below based on individual characteristics
		//yearlySchedule.addEvent(this, Processes.HealthAlignment);
		//yearlySchedule.addEvent(this, Processes.CheckForEmptyHouseholds);

		// D: Check whether persons have reached retirement Age
		addCollectionEventToAllYears(persons, Person.Processes.ConsiderRetirement, false);

		//2 - EDUCATION MODULE
		// A: Check In School - check whether still in education, and if leaving school, reset Education Level
		yearlySchedule.addCollectionEvent(persons, Person.Processes.InSchool);

		// B: In School alignment
		addEventToAllYears(Processes.InSchoolAlignment);
		addCollectionEventToAllYears(persons, Person.Processes.LeavingSchool);

		// C: Align the level of education if required
		addEventToAllYears(Processes.EducationLevelAlignment);

		// 3 A: Homeownership status
		yearlySchedule.addCollectionEvent(benefitUnits, BenefitUnit.Processes.Homeownership);

		//4 - HEALTH MODULE
		// 4A: Update Health - determine health (continuous) based on regression models: done here because health depends on education
		yearlySchedule.addCollectionEvent(persons, Person.Processes.Health);

		// 4B: Update mental health - determine (continuous) mental health level based on regression models
		yearlySchedule.addCollectionEvent(persons, Person.Processes.HealthMentalHM1); //Step 1 of mental health

		//5 - HOUSEHOLD COMPOSITION MODULE: Decide whether to enter into a union (marry / cohabit), and then perform union matching (marriage) between a male and female

		// A: Update potential earnings so that as up to date as possible to decide partner in union matching.
		yearlySchedule.addCollectionEvent(persons, Person.Processes.UpdatePotentialHourlyEarnings);

		// B: Consider whether in consensual union (cohabiting)
		yearlySchedule.addEvent(this, Processes.CohabitationRegressionAlignment);
		yearlySchedule.addCollectionEvent(persons, Person.Processes.ConsiderCohabitation);

		// C: Union matching
		yearlySchedule.addEvent(this, Processes.UnionMatching);
		yearlySchedule.addCollectionEvent(benefitUnits, BenefitUnit.Processes.UpdateOccupancy);
		//yearlySchedule.addEvent(this, Processes.CheckForEmptyHouseholds);
		//yearlySchedule.addEvent(this, Processes.Timer);

		// D: Fertility
		yearlySchedule.addEvent(this, Processes.FertilityAlignment);        //Align to fertility rates implied by projected population statistics.
		yearlySchedule.addCollectionEvent(persons, Person.Processes.GiveBirth, false);        //Cannot use read-only collection schedule as newborn children cause concurrent modification exception.  Need to specify false in last argument of Collection event.

		// Social care
		if (projectSocialCare) {
			yearlySchedule.addCollectionEvent(persons, Person.Processes.SocialCareIncidence);
			//yearlySchedule.addEvent(this, Processes.SocialCareMarketClearing);
		}

		// UPDATE REFERENCES FOR OPTIMISING BEHAVIOUR (IF NECESSARY)
		// needs to be positioned after all decision states for the current period have been simulated
		if (enableIntertemporalOptimisations)
			addCollectionEventToAllYears(benefitUnits, BenefitUnit.Processes.UpdateStates, false);

		//7 - TIME USE MODULE
		addEventToAllYears(Processes.LabourMarketAndIncomeUpdate);

		//Assign benefit status to individuals in benefit units, from donors. Based on donor tax unit status.
		addCollectionEventToAllYears(benefitUnits, BenefitUnit.Processes.ReceivesBenefits);

		//8 - UPDATE CONSUMPTION FOR THE SECURITY INDEX
		if (Parameters.projectWealth)
			addCollectionEventToAllYears(benefitUnits, BenefitUnit.Processes.ProjectNetLiquidWealth);
		addCollectionEventToAllYears(persons, Person.Processes.ProjectEquivConsumption);

		//8B - UPDATE EQUIVALISED DISPOSABLE INCOME AND CALCULATE CHANGE SINCE LAST YEAR
		addCollectionEventToAllYears(benefitUnits, BenefitUnit.Processes.CalculateChangeInEDI);

		//9: MENTAL HEALTH MODULE
		//9A: Update mental health - determine (continuous) mental health level based on regression models + caseness
		addCollectionEventToAllYears(persons, Person.Processes.HealthMentalHM1); //Step 1 of mental health
		//9B: - UPDATE MENTAL HELATH: STEP 2: modify the outcome of Step 1 depending on individual's exposures + caseness
		addCollectionEventToAllYears(persons, Person.Processes.HealthMentalHM2); //Step 2 of mental health.
		//9C: UPDATE CASE-BASED MEASURE (STEPS 1 AND 2 TOGETHER)
		addCollectionEventToAllYears(persons, Person.Processes.HealthMentalHM1HM2Cases);

		//9 - END OF YEAR PROCESSES
		addEventToAllYears(Processes.CheckForEmptyBenefitUnits); //Check all household before the end of the year
		addEventToAllYears(tests, Tests.Processes.RunTests); //Run tests
		addEventToAllYears(Processes.EndYear);

		//10 - UPDATE YEAR
		addEventToAllYears(Processes.UpdateYear);

		// UPDATE EVENT QUEUE
		getEngine().getEventQueue().scheduleOnce(firstYearSched, startYear, ordering);
		getEngine().getEventQueue().scheduleRepeat(yearlySchedule, startYear+1, ordering, 1.);

		//For termination of simulation
		int orderEarlier = -1;            //Set less than order so that this is called before the yearlySchedule in the endYear.
		SystemEvent end = new SystemEvent(SimulationEngine.getInstance(), SystemEventType.End);
		getEngine().getEventQueue().scheduleOnce(end, endYear+1, orderEarlier);
//		getEngine().getEventQueue().scheduleOnce(new SingleTargetEvent(this, Processes.Stop), endYear, orderEarlier);

		log.debug("Time to build schedule " + (System.currentTimeMillis() - elapsedTime)/1000. + " seconds.");
		elapsedTime = System.currentTimeMillis();
	}
	private void addEventToAllYears(Tests tt, Enum ee) {
		firstYearSched.addEvent(tt, ee);
		yearlySchedule.addEvent(tt, ee);
	}
	private void addEventToAllYears(SimPathsCollector cc, Enum ee) {
		firstYearSched.addEvent(cc, ee);
		yearlySchedule.addEvent(cc, ee);
	}
	void addEventToAllYears(Enum ee) {

		firstYearSched.addEvent(this, ee);
		yearlySchedule.addEvent(this, ee);
	}
	private void addCollectionEventToAllYears(Set set, Enum ee, boolean readOnly) {

		firstYearSched.addCollectionEvent(set, ee, readOnly);
		yearlySchedule.addCollectionEvent(set, ee, readOnly);
	}
	private void addCollectionEventToAllYears(Set set, Enum ee) {

		firstYearSched.addCollectionEvent(set, ee);
		yearlySchedule.addCollectionEvent(set, ee);
	}


	/**
	 *
	 * METHOD DEFINING PROCESSES APPLICABLE TO THE SIMULATED POPULATION IN AGGREGATE
	 *
	 */
	public enum Processes {

		StartYear,
		EndYear,
		UnionMatching,
		LabourMarketAndIncomeUpdate,
		SocialCareMarketClearing,

		//Alignment Processes
		FertilityAlignment,
		PopulationAlignment,
		CohabitationRegressionAlignment,
		// HealthAlignment,
		InSchoolAlignment,
		EducationLevelAlignment,

		//Other processes
		Timer,
		UpdateParameters,
		RationalOptimisation,
		UpdateYear,
		CheckForEmptyBenefitUnits,
	}

	@Override
	public void onEvent(Enum<?> type) {
		switch ((Processes) type) {

			case StartYear:
				timerYearStart = System.currentTimeMillis();
				if (year==startYear) timerStartSim = timerYearStart;
				System.out.println("Starting year " + year);
				if (commentsOn) log.info("Starting year " + year);
				break;
			case EndYear:
				double timerForYear = (System.currentTimeMillis() - timerYearStart)/1000.0;
				System.out.println("Finished year " + year + " (in " + timerForYear + " seconds)");
				if (commentsOn) log.info("Finished year " + year + " (in " + timerForYear + " seconds)");
				break;
			case PopulationAlignment:
				if ( year <= Parameters.getPopulationProjectionsMaxYear() ) {

					if (!useWeights) {
						populationAlignmentUnweighted();
					} else {
						populationAlignmentWeighted();
					}
					if (commentsOn) log.info("Population alignment complete.");
				} else {

					if (commentsOn) log.info("Population alignment skipped as simulated year exceeds period covered by population projections.");
				}
				break;
			case CohabitationRegressionAlignment:
				if (alignCohabitation) {
					partnershipAlignment();
				}
				if (commentsOn) log.info("Cohabitation alignment complete.");
				break;
//			case HealthAlignment:
//				healthAlignment();
//				if (commentsOn) log.info("Health alignment complete.");
//				break;
			case UnionMatching:
				if(unionMatchingMethod.equals(UnionMatchingMethod.SBAM)) {
					unionMatchingSBAM();
				} else if (unionMatchingMethod.equals(UnionMatchingMethod.Parametric)) {
					unionMatching(false);
				} else {
					unionMatching(false);
					unionMatchingNoRegion(false); //Run matching again relaxing regions this time
				}
				if (commentsOn) log.info("Union matching complete.");
				break;
			case SocialCareMarketClearing:
				socialCareMarketClearning();
				break;
			case FertilityAlignment:
				if(alignFertility) {
					fertility(); //First determine which individuals should give birth according to our processes
					fertilityAlignment(); //Then align to meet the numbers implied by population projections by region
				} else {
					fertility();
				}
				if (commentsOn) log.info("Fertility alignment complete.");
				break;
			case InSchoolAlignment:
				if (alignInSchool) {
					inSchoolAlignment();
					System.out.println("Proportion of students will be aligned.");
				}
				break;
			case EducationLevelAlignment:
				if (alignEducation) {
					educationLevelAlignment();
					System.out.println("Education levels will be aligned.");
				}
				break;
			case LabourMarketAndIncomeUpdate:
				labourMarket.update(year);
				if (alignEmployment) {
					employmentAlignment(); //Align employment share
				}
				if (commentsOn) log.info("Labour market update complete.");
				break;
			case Timer:
				printElapsedTime();
				break;
			case RationalOptimisation:
				// injection point to allow for intertemporal optimisation decisions
				// this needs to be after the labourMarket object is instantiated, to permit evaluation of taxes and benefits
				Parameters.grids = ManagerPopulateGrids.run(this, useSavedBehaviour, saveBehaviour);
				break;
			case UpdateParameters:
				updateParameters();
				clearPersonsToMatch();
				if (commentsOn) log.info("Update Parameters Complete.");
				break;
			case UpdateYear:
				if (commentsOn) log.info("It's New Year's Eve of " + year);
				System.out.println("It's New Year's Eve of " + year);
				if (year==endYear) {
					double timerForSim = (System.currentTimeMillis() - timerStartSim)/1000.0/60.0;
					System.out.println("Finished simulating population in " + timerForSim + " minutes");
					if (commentsOn) log.info("Finished simulating population in " + timerForSim + " minutes");
				}
				year++;
				break;
			case CheckForEmptyBenefitUnits:

				List<BenefitUnit> benefitUnitsWithoutAdult = new ArrayList<>();
				for (BenefitUnit benefitUnit: benefitUnits) {
					if (benefitUnit.getMale() == null && benefitUnit.getFemale() == null) {
						benefitUnitsWithoutAdult.add(benefitUnit);
					} else if (benefitUnit.getSize() <= 0) {
						benefitUnit.updateSizeAndWeight();
						if (benefitUnit.getSize() <= 0) {
							benefitUnitsWithoutAdult.add(benefitUnit);
						}
					}
				}
				for (BenefitUnit benefitUnit: benefitUnitsWithoutAdult) {
					log.warn("Benefit unit " + benefitUnit.getKey().getId() + " has no responsible adult, comprising " + benefitUnit.getChildren().size() + " child(ren) and " + benefitUnit.getSize() + " total members.");
					for (Person person: benefitUnit.getChildren()) {
						log.warn("person " + person.getKey().getId() + ", age " + person.getDag() + ", is in benefit unit");
					}
				}
				for (BenefitUnit benefitUnit : benefitUnitsWithoutAdult) {
					removeBenefitUnit(benefitUnit);
				}
				break;
			default:
				break;
		}
	}


	/**
	 *
	 * METHODS IMPLEMENTING PROCESS LEVEL COMPUTATIONS
	 *
	 */


	/**
	 *
	 * PROCESS - POPULATION ALIGNMENT WHERE POPULATION IS WEIGHTED
	 *
	 */
	private void populationAlignmentWeighted() {

		int maxAlignAge = Math.min(maxAge, Parameters.getPopulationProjectionsMaxAge());
		MultiKeyMap<Object, Double> weightsByGenderRegionAndAge = MultiKeyMap.multiKeyMap(new LinkedMap<>());
		MultiKeyMap<Object, List<Person>> personsByGenderRegionAndAge = personsByAlignmentGroupInit(maxAlignAge);

		//Calculate Weights
		for (Gender gender : Gender.values()) {
			for (Region region: Parameters.getCountryRegions()) {
				for (int age = 0; age <= maxAlignAge; age++) {
					double weight = 0.0;
					for ( Person person : personsByGenderRegionAndAge.get(gender, region, age) ) {
						weight += person.getWeight();
					}
					weight = Parameters.getPopulationProjections(gender, region, age, year) / weight;
					weightsByGenderRegionAndAge.put(gender, region, age, weight);
				}
			}
		}

		//Re-weight simulation
		for (Person person : persons) {
			Gender gender = person.getDgn();
			Region region = person.getRegion();
			int age = Math.min(person.getDag(), maxAlignAge);
			double weight = ((Number)weightsByGenderRegionAndAge.get(gender, region, age)).doubleValue();
			person.setWeight(weight);
		}
		for (BenefitUnit benefitUnit : benefitUnits) {
			benefitUnit.updateSizeAndWeight();
		}
		for (Household household : households) {
			household.updateSizeAndWeight();
		}
	}


	/**************************************************************
	 *
	 * PROCESS - POPULATION ALIGNMENT WHERE POPULATION IS UNWEIGHTED
	 *
	 * Alignment starts with youngest age and loops to oldest age
	 * Method here implicitly attributes alignment to 2 processes:
	 * 	1) domestic migration (between regions)
	 * 	2) international migration (between countries) and death
	 * Migratory flows managed at benefit unit level, and reference age of youngest member of each benefit unit
	 * Process 1 exhausted when there are no domestic regions requiring opposing flows
	 * Process 2 assumes:
	 * 		international immigration if an increase in population number is required
	 * 		international emigration if age is less than threshold (Parameters.ALIGN_MIN_AGE_ASSUME_DEATH) and
	 * 			at least one benefit has a youngest member of the consiered age
	 * 		death otherwise
	 *
	 **************************************************************/
	private void populationAlignmentUnweighted() {

		int maxAlignAge = Math.min(maxAge, Parameters.getPopulationProjectionsMaxAge());
		MultiKeyMap<Object, List<Person>> personsByAlignmentGroup = personsByAlignmentGroupInit(maxAlignAge);
		MultiKeyMap<Object, List<Person>> migrantPoolByAlignmentGroup = migrantPoolByAlignmentGroupInit(maxAlignAge, personsByAlignmentGroup);

		//Align to targets
		for (int age = 1; age <= maxAlignAge; age++) {

			for (Gender gender : Gender.values()) {

				boolean flagSufficientMigrants = populationAlignmentDomesticMigration(age, gender, maxAlignAge, personsByAlignmentGroup, migrantPoolByAlignmentGroup);
				populationAlignmentInternationalMigration(age, gender, maxAlignAge, personsByAlignmentGroup, flagSufficientMigrants, migrantPoolByAlignmentGroup);
			}
		}
	}


	/**************************************************************
	 *
	 * METHOD TO ORGANISE SIMULATED POPULATION INTO SUBSETS FOR ALIGNMENT
	 *
	 * @param maxAlignAge upper age for population alignment (lesser of maximum simulation age and age of supplied population projections)
	 * @return Mapping of subsets and population maps
	 *
	 **************************************************************/
	private MultiKeyMap<Object, List<Person>> personsByAlignmentGroupInit(int maxAlignAge) {

		MultiKeyMap<Object, List<Person>> personsByAlignmentGroup = MultiKeyMap.multiKeyMap(new LinkedMap<>());

		//identify simulated personsByGenderRegionAndAge
		for (Gender gender : Gender.values()) {
			for (Region region: Parameters.getCountryRegions()) {
				for (int age = 0; age <= maxAlignAge; age++) {
					personsByAlignmentGroup.put(gender, region, age, new LinkedList<>());
				}
			}
		}
		for (Person person : persons) {
			int age = Math.min(person.getDag(), maxAlignAge);
			personsByAlignmentGroup.get(person.getDgn(), person.getRegion(), age).add(person);
		}

		// order subgroup lists by id
		// NOTE: lists are used to ensure that simulated populations are replicable
		for (Gender gender : Gender.values()) {
			for (Region region : Parameters.getCountryRegions()) {
				for (int age = 0; age <= maxAlignAge; age++) {
					Collections.sort(personsByAlignmentGroup.get(gender, region, age));
					Collections.shuffle(personsByAlignmentGroup.get(gender, region, age), popAlignInnov);
				}
			}
		}

		return personsByAlignmentGroup;
	}


	/**************************************************************
	 *
	 * METHOD TO ORGANISE SIMULATED POPULATION OF POTENTIAL MIGRANTS INTO SUBGROUPS FOR POPULATION ALIGNMENT
	 * 	as for personsByAlignmentGroup, but limited to population of individuals who are the exclusive youngest member of
	 * 	their respective benefit units and are in households comprised of a single benefit unit
	 *
	 **************************************************************/
	private MultiKeyMap<Object, List<Person>>
	migrantPoolByAlignmentGroupInit(int maxAlignAge, MultiKeyMap<Object, List<Person>> personsByAlignmentGroup) {

		MultiKeyMap<Object, List<Person>> migrantsByAlignmentGroup;

		//identify simulated personsByGenderRegionAndAge
		migrantsByAlignmentGroup = MultiKeyMap.multiKeyMap(new LinkedMap<>());
		for (Gender gender : Gender.values()) {
			for (Region region: Parameters.getCountryRegions()) {
				for (int age = 0; age <= maxAlignAge; age++) {
					migrantsByAlignmentGroup.put(gender, region, age, new LinkedList<>());
					List<Person> personsInGroup = personsByAlignmentGroup.get(gender, region, age);
					for (Person person : personsInGroup) {

						boolean flagAccept = true;
						if ( person.getBenefitUnit().getHousehold().getBenefitUnitSet().size() != 1) {
							flagAccept = false;
						} else {
							for (Person member : person.getBenefitUnit().getPersonsInBU()) {
								if ( member.getDag() <= person.getDag() && member != person ) flagAccept = false;
							}
						}
						if (flagAccept) migrantsByAlignmentGroup.get(gender, region, age).add(person);
					}
				}
			}
		}

		return migrantsByAlignmentGroup;
	}


	/*********************************************
	 *
	 * Method that uses domestic migration to adjust for population alignment
	 *
	 * @param age the currently considered age (in annual years)
	 * @param gender the currently considered gender
	 * @param maxAlignAge the upper age bound considered for population alignment
	 * @param personsByAlignmentGroup a mapping organising current simulated population by gender region and age
	 * @param migrantPoolByAlignmentGroup as for personsByAlignment group, but limited to youngest benefit unit members
	 *
	 *********************************************/
	private boolean populationAlignmentDomesticMigration(int age, Gender gender, int maxAlignAge,
														 MultiKeyMap<Object, List<Person>> personsByAlignmentGroup,
														 MultiKeyMap<Object, List<Person>> migrantPoolByAlignmentGroup) {

		boolean flagSufficientMigrants = true;

		// identify to and from regions
		List<Region> immigrantRegions = new LinkedList<>();
		List<Region> regions = new LinkedList<>(Parameters.getCountryRegions());
		Collections.sort(regions);
		List<Person> emigrantPool = new LinkedList<>();
		for (Region region : regions) {

			int targetNumber = (int) Math.round(Parameters.getPopulationProjections(gender, region, age, year) / scalingFactor);
			int simulatedNumber = personsByAlignmentGroup.get(gender, region, age).size();
			if (targetNumber > simulatedNumber) {

				for(int ii=0; ii<targetNumber-simulatedNumber; ii++) {
					immigrantRegions.add(region);
				}
			}
			if (targetNumber < simulatedNumber) {

				for (Person person : migrantPoolByAlignmentGroup.get(gender, region, age)) {
					emigrantPool.add(person);
					simulatedNumber--;
					if (targetNumber == simulatedNumber) break;
				}
				if (targetNumber < simulatedNumber) flagSufficientMigrants = false;
			}
		}
		Collections.shuffle(emigrantPool, popAlignInnov);
		Collections.shuffle(immigrantRegions, popAlignInnov);
		Iterator<Region> immigrantRegionsIterator = immigrantRegions.iterator();
		Iterator<Person> emigrantPoolIterator = emigrantPool.iterator();
		while ( immigrantRegionsIterator.hasNext() && emigrantPoolIterator.hasNext() ) {

			// simulate domestic migration
			Person migrant = emigrantPoolIterator.next();
			BenefitUnit migrantBU = migrant.getBenefitUnit();
			Set<Person> migrants = migrantBU.getPersonsInBU();
			Region fromRegion = migrantBU.getRegion();
			Region toRegion = immigrantRegionsIterator.next();
			migrantBU.setRegion(toRegion);

			// update working references
			for (Person person : migrants) {

				int ageHere = Math.min(person.getDag(), maxAlignAge);
				Gender genderHere = person.getDgn();

				personsByAlignmentGroup.get(genderHere, fromRegion, ageHere).remove(person);
				personsByAlignmentGroup.get(genderHere, toRegion, ageHere).add(person);
				if (ageHere == age) {

					migrantPoolByAlignmentGroup.get(genderHere, fromRegion, age).remove(person);
					migrantPoolByAlignmentGroup.get(genderHere, toRegion, age).add(person);
				}
			}

			// update counters and references
			emigrantPoolIterator.remove();
			immigrantRegionsIterator.remove();
		}

		return flagSufficientMigrants;
	}


	/*********************************************
	 *
	 * Method that uses international migration and death to adjust for population alignment
	 *
	 * @param age the currently considered age (in annual years)
	 * @param gender the currently considered gender
	 * @param personsByAlignmentGroup a mapping organising current simulated population by gender region and age
	 * @param flagSufficientMigrants flag to indicate that internal emigration in all regions covered by available pools
	 * @param migrantPoolByAlignmentGroup as for personsByAlignmentGroup, but limited to youngest benefit unit members
	 *
	 *********************************************/
	private void populationAlignmentInternationalMigration(int age, Gender gender, int maxAlignAge,
														   MultiKeyMap<Object, List<Person>> personsByAlignmentGroup,
														   boolean flagSufficientMigrants,
														   MultiKeyMap<Object, List<Person>> migrantPoolByAlignmentGroup) {

		int indicatorError = 0;
		List<Region> regions = new LinkedList<>(Parameters.getCountryRegions());
		Collections.sort(regions);
		for (Region region : regions) {

			int targetNumber = (int) Math.round(Parameters.getPopulationProjections(gender, region, age, year) / scalingFactor);
			int simulatedNumber = personsByAlignmentGroup.get(gender, region, age).size();
			if (targetNumber < simulatedNumber) {
				// emigration or death

				// consistency checks
				if (indicatorError == 0) indicatorError = -1;
				if (flagSufficientMigrants && indicatorError == 1) {
					throw new RuntimeException("Inconsistent treatment of population alignment across regions");
				}

				if (age < Parameters.ALIGN_MIN_AGE_ASSUME_DEATH) {
					// simulate emigration

					Iterator<Person> migrantPoolByAlignmentGroupIterator = migrantPoolByAlignmentGroup.get(gender, region, age).iterator();
					while (targetNumber < simulatedNumber && migrantPoolByAlignmentGroupIterator.hasNext()) {

						Person emigrant = migrantPoolByAlignmentGroupIterator.next();
						BenefitUnit emigrantBU = emigrant.getBenefitUnit();
						Set<Person> emigrants = emigrantBU.getPersonsInBU();
						removeBenefitUnit(emigrantBU);

						// update working references
						for (Person person : emigrants) {

							int ageHere = Math.min(person.getDag(), maxAlignAge);
							Gender genderHere = person.getDgn();
							personsByAlignmentGroup.get(genderHere, region, ageHere).remove(person);
							if (ageHere == age && person!=emigrant) {
								migrantPoolByAlignmentGroup.get(genderHere, region, age).remove(person);
							}
						}
						migrantPoolByAlignmentGroupIterator.remove();
						simulatedNumber --;
					}
				}
				Iterator<Person> personIterator = personsByAlignmentGroup.get(gender, region, age).iterator();
				while (targetNumber < simulatedNumber && personIterator.hasNext()) {
					// simulate death

					Person candidate = personIterator.next();
					if (candidate.getBenefitUnit() == null) {
						throw new RuntimeException("Missing benefit unit for candidate to kill in population alignment.");
					}
					if (candidate.getBenefitUnit().getOccupancy().equals(Occupancy.Couple) ||
							candidate.getBenefitUnit().getPersonsInBU().size() == 1) {
						// death of person should not affect existence of any other person in model

						candidate.death();

						// update counters and references
						personIterator.remove();
						if (migrantPoolByAlignmentGroup.get(gender, region,age).contains(candidate)) {
							migrantPoolByAlignmentGroup.get(gender, region,age).remove(candidate);
						}
						simulatedNumber --;
					}
				}
			}
			if (targetNumber > simulatedNumber) {
				// simulate international immigration

				// consistency checks
				if (indicatorError == 0) indicatorError = 1;
				if (flagSufficientMigrants && indicatorError == -1) {
					throw new RuntimeException("Inconsistent treatment of population alignment across regions");
				}

				List<Person> migrantPool = migrantPoolByAlignmentGroup.get(gender, region, age);
				for (Region region1 : regions) {
					if (region1 != region) {
						migrantPool.addAll(migrantPoolByAlignmentGroup.get(gender, region1, age));
					}
				}
				Iterator<Person> migrantPoolIterator = migrantPool.iterator();
				while (targetNumber>simulatedNumber && migrantPoolIterator.hasNext()) {

					Person immigrant = migrantPoolIterator.next();
					Household newHousehold = new Household();
					households.add(newHousehold);
					BenefitUnit immigrantBU = cloneBenefitUnit(immigrant.getBenefitUnit(), newHousehold);
					immigrantBU.setRegion(region);

					// update counters and references
					for (Person person : immigrantBU.getPersonsInBU()) {

						int ageHere = Math.min(person.getDag(), maxAlignAge);
						Gender genderHere = person.getDgn();
						personsByAlignmentGroup.get(genderHere, region, ageHere).add(person);
					}
					simulatedNumber ++;
				}
			}
		}
	}


	/**********************************************************
	 *
	 * METHOD TO CLONE EXISTING HOUSEHOLD AND ADD TO SIMULATED POPULATION
	 *
	 *********************************************************/
	private Household cloneHousehold(Household originalHousehold) {

		Household newHousehold = new Household();
		households.add(newHousehold);
		for (BenefitUnit originalBenefitUnit : originalHousehold.getBenefitUnitSet()) {
			cloneBenefitUnit(originalBenefitUnit, newHousehold);
		}
		return newHousehold;
	}


	/**********************************************************
	 *
	 * METHOD TO CLONE EXISTING BENEFIT UNIT AND ADD TO SIMULATED POPULATION
	 *
	 *********************************************************/
	private BenefitUnit cloneBenefitUnit(BenefitUnit originalBenefitUnit, Household newHousehold) {

		// initialise objects
		BenefitUnit newBenefitUnit = new BenefitUnit(originalBenefitUnit);
		newBenefitUnit.setHousehold(newHousehold);
		benefitUnits.add(newBenefitUnit);

		Set<Person> originalPersons = originalBenefitUnit.getPersonsInBU();
		for (Person originalPerson : originalPersons) {

			Person newPerson = new Person(originalPerson);
			newPerson.setBenefitUnit(newBenefitUnit);
			persons.add(newPerson);
		}

		// ensure consistent labour statistics to allow for recoding at SQLdataParser
		if (Occupancy.Couple.equals(newBenefitUnit.getOccupancy())) {
			newBenefitUnit.getFemale().setLessp_c4(newBenefitUnit.getMale().getLes_c4());
			newBenefitUnit.getMale().setLessp_c4(newBenefitUnit.getFemale().getLes_c4());
			if (Les_c4.EmployedOrSelfEmployed.equals(newBenefitUnit.getFemale().getLes_c4()) &&
					Les_c4.EmployedOrSelfEmployed.equals(newBenefitUnit.getMale().getLes_c4())) {
				newBenefitUnit.getFemale().setLesdf_c4(Lesdf_c4.BothEmployed);
				newBenefitUnit.getMale().setLesdf_c4(Lesdf_c4.BothEmployed);
			} else if (Les_c4.EmployedOrSelfEmployed.equals(newBenefitUnit.getFemale().getLes_c4())) {
				newBenefitUnit.getFemale().setLesdf_c4(Lesdf_c4.EmployedSpouseNotEmployed);
				newBenefitUnit.getMale().setLesdf_c4(Lesdf_c4.NotEmployedSpouseEmployed);
			} else if (Les_c4.EmployedOrSelfEmployed.equals(newBenefitUnit.getMale().getLes_c4())) {
				newBenefitUnit.getMale().setLesdf_c4(Lesdf_c4.EmployedSpouseNotEmployed);
				newBenefitUnit.getFemale().setLesdf_c4(Lesdf_c4.NotEmployedSpouseEmployed);
			} else {
				newBenefitUnit.getMale().setLesdf_c4(Lesdf_c4.BothNotEmployed);
				newBenefitUnit.getFemale().setLesdf_c4(Lesdf_c4.BothNotEmployed);
			}
		}

		newHousehold.addBenefitUnit(newBenefitUnit);

		return newBenefitUnit;
	}


	/**
	 *
	 * PROCESS - HEALTH ALIGNMENT OF SIMULATED POPULATION
	 *
	 */
    /*
	//TODO: The health alignment might have to be handled differently with continuous health
	private void healthAlignment() {
		
		for (Gender gender: Gender.values()) {
			for (int age = Parameters.MIN_AGE_TO_ALIGN_HEALTH; age <= Parameters.getFixedRetireAge(year, gender); age++) {
				
				//Target proportion
				double proportionWithBadHealth = ((Number)Parameters.getProbSick().get(gender, age)).doubleValue();
				
				//People to be aligned in gender-age specific cell
				Set<Person> personsWithGenderAndAge = new LinkedHashSet<Person>();
				for (Region region: Parameters.getCountryRegions()) {
					personsWithGenderAndAge.addAll(personsByGenderRegionAndAge.get(gender,  region,  age));
				}
				
				//Align
				new ResamplingWeightedAlignment<Person>().align(
						personsWithGenderAndAge, 
						null,
						new AlignmentOutcomeClosure<Person>() {

							@Override
							public boolean getOutcome(Person agent) {
								return agent.getDhe() == 1.; //TODO: Check the new continuous health status 
							}

							@Override
							public void resample(Person agent) {	
								//Swap health status
								if (agent.getDhe() > 1.) {
									agent.setDhe(1.);
								} else {
									agent.setDhe(3.); //TODO: What numerical value should correspond to "good" health?
								}
							}
							
						},
						proportionWithBadHealth
				);
			}						
		}
	}
	*/

	/*
	 * unionMatchingSBAM implements a marriage matching method presented by Stephensen 2013.
	 */

	int partnershipsCreated = 0;
	int malesUnmatched = 0;
	int femalesUnmatched = 0;

	@SuppressWarnings("unchecked")
	private void unionMatchingSBAM() {

		int malesToBePartnered = 0;
		int femalesToBePartnered = 0;
		partnershipsCreated = 0;

		for (Person p : persons) {
			if (p.isToBePartnered() == true) {
				if (p.getDgn().equals(Gender.Male)) malesToBePartnered++;
				else if (p.getDgn().equals(Gender.Female)) femalesToBePartnered++;
			}
		}

//		System.out.println("Number of males to be partnered is " + malesToBePartnered + " , number of females to be partnered is " + femalesToBePartnered);

		/* If adjustZeroEntries = true, zero frequencies are set to a very small number (1.e-6) for combinations of types that theoretically could occur. This are unlikely to result in any actual matches,
		 * as they are set to nearest integer, but allow the matches we are interested in to be adjusted. (One possibility is to introduce matching with probability equal to the frequency for such combinations). 
		 */
		boolean adjustZeroEntries = true;

		//1. Load distribution of marriages observed in Excel using ExcelLoader from marriageTypes2.xlsx file. Store a copy in marriageTypesToAdjust, which is
		// a MultiKeyCoefficientMap - it has 2 string keys that identify a value. 1st key is person type, 2nd key is partner type, value is the number of marriages between these types
		// observed in the data.
		MultiKeyCoefficientMap marriageTypesToAdjustMap = Parameters.getMarriageTypesFrequency().clone(); //Clone the original map loaded from Excel to adjust frequencies on a copy

		//Create a set of keys on which the types are defined: currently Gender, Region, Education, Age Group
		Set<MultiKey> keysMultiKeySet = new LinkedHashSet<MultiKey>();
		Set<String> keysStringSet = new LinkedHashSet<String>();
		for(Gender gender : Gender.values()) {

			for(Region region : Parameters.getCountryRegions()) {

				Set<Person> tmpPersonsSet = new LinkedHashSet<Person>();
				tmpPersonsSet.addAll(personsToMatch.get(gender).get(region)); //Using currently defined process for cohabitation, add all people who want to match to a set

				//The set of people who want to match can be further divided based on observables, e.g. we include Education. This must match the Excel file with frequencies, also in order of variables
				for (Education education : Education.values()) {

					for(int ageGroup = 0; ageGroup <= 11; ageGroup++) {

						Set<Person> tmpPersonsSet2 = new LinkedHashSet<Person>(); //Add to this set people from tmpPersonsSet selected on further observables
						String tmpKeyString = gender + " " + region + " " + education + " " + ageGroup; //MultiKey defined above, but for most methods we use a composite String key instead as MultiKeyMap has a limit of keys
						for (Person person : tmpPersonsSet) {

							if (person.getDeh_c3().equals(education) && person.getAgeGroup() == ageGroup) tmpPersonsSet2.add(person); //If education level matches add person to the set
						}

						personsToMatch2.put(tmpKeyString, tmpPersonsSet2); //Add a key and set of people to set of persons to match. Each key corresponds to a set of people of certain Gender, Region, and Education who want to match

						//Now add the number of people to match for gender, region, education as target
						double tmpTargetDouble = personsToMatch2.get(tmpKeyString).size();

						//Create a set containing row keys of marriageTypesToAdjust:
						Set<String> tmpKeysStringSet = new LinkedHashSet<String>();
						MapIterator frequenciesIterator = marriageTypesToAdjustMap.mapIterator();
						while (frequenciesIterator.hasNext()) {

							frequenciesIterator.next();
							MultiKey tmpKeyMultiKey = (MultiKey) frequenciesIterator.getKey();
							String key0String = tmpKeyMultiKey.getKey(0).toString();
							tmpKeysStringSet.add(key0String); //The only types not in the set should be those that don't have any matches in the data
						}

						if(tmpKeysStringSet.contains(tmpKeyString)) { //Check if the target is contained in frequencies from the data - if not, 0 entries cannot be adjusted anyway

							marriageTargetsByKey.put(tmpKeyString, tmpTargetDouble); //Update marriageTargetByKey
							MultiKey tmpKeyMultiKey = new MultiKey(gender, region, education, ageGroup);
							keysMultiKeySet.add(tmpKeyMultiKey); //Add MultiKey to set of keys
							keysStringSet.add(tmpKeyString);
						}
					}
				}
			}
		}

		//For sparse matrix with only few positive entries, convergence is not very good. One way to deal with it is to use very small numbers instead of 0 for matches that
		//theoretically could occur? (i.e. no same sex matches, and no cross-region matches) but were not observed in the data.
		if(adjustZeroEntries) {

			for (MultiKey key1 : keysMultiKeySet) { //For each row in the frequency matrix

				Gender gender1 = (Gender) key1.getKey(0);
				Region region1 = (Region) key1.getKey(1);
				Education education1 = (Education) key1.getKey(2);
				int ageGroup1 = (int) key1.getKey(3);
				String key1String = gender1 + " " + region1 + " " + education1 + " " + ageGroup1;
				// System.out.println();
				for(MultiKey key2 : keysMultiKeySet) { //For each column

					Gender gender2 = (Gender) key2.getKey(0);
					Region region2 = (Region) key2.getKey(1);
					Education education2 = (Education) key2.getKey(2);
					int ageGroup2 = (int) key2.getKey(3);
					String key2String = gender2 + " " + region2 + " " + education2 + " " + ageGroup2;
					if(marriageTypesToAdjustMap.get(key1String, key2String) != null) { //Value present, do nothing

					} else if(!key1String.equals(key2String))  { //Null value, if not the same type, set to small number

						marriageTypesToAdjustMap.put(key1String, key2String, 1.e-6);
					}
					//else {
					//	marriageTypesToAdjust.put(key1String, key2String, 0.); //Same sex and cross-region matches to have 0 frequency -> this is now handled in the matching closure, by not matching such couples
					//}
					// System.out.print(marriageTypesToAdjust.get(key1String, key2String) + " ");
				}
			}
		}

		//Iterate as on a matrix until the cumulative difference between frequencies in marriageTypesToAdjust and the targets from marriageTargetsByKey is smaller than the specified precision:
		int tmpCountInt = 0;
		double errorDouble = Double.MAX_VALUE;
		double precisionDouble = 1.e-1;
		while ((errorDouble >= precisionDouble) && tmpCountInt < 10)  { //100 iteration should be enough for the algorithm to converge, but this can be relaxed

			errorDouble = 0.;

			//These maps will hold row and column sums (updated in each iteration)
			LinkedHashMap<String, Double> rowSumsMap = new LinkedHashMap<String, Double>();
			LinkedHashMap<String, Double> colSumsMap = new LinkedHashMap<String, Double>();

			//These maps will hold row and column multipliers (updated in each iteration, and defined as Target/Sum_of_frequencies)
			LinkedHashMap<String, Double> rowMprMap = new LinkedHashMap<String, Double>();
			LinkedHashMap<String, Double> colMprMap = new LinkedHashMap<String, Double>();

			//Instead of iterating through rows and columns, go through every element of the map and add to the row / col sum depending on key1 and key2
			//marriageTypesToAdjust is a map, where key is a MultiKey with two values (Strings): first value identifies one type, second value identifies second type, value stores the frequency of matches.
			//Instead of iterating through rows and columns, can iterate through each cell of the map and add it to rowSum (and later on to colSum).
			MapIterator frequenciesIterator = marriageTypesToAdjustMap.mapIterator();

			while (frequenciesIterator.hasNext()) {

				frequenciesIterator.next();
				MultiKey tmpKeyMultiKey = (MultiKey) frequenciesIterator.getKey(); //Get MultiKey identifying each cell (mk.getKey(0) is row, mk.getKey(1) is column)
				double tmpValueDouble = 0.;
				if (rowSumsMap.get(tmpKeyMultiKey.getKey(0).toString()) == null) { //If null value in rowSumsMap, then just put the current value, otherwise add

					tmpValueDouble = ((Number) frequenciesIterator.getValue()).doubleValue();
				} else {

					tmpValueDouble = rowSumsMap.get(tmpKeyMultiKey.getKey(0).toString()) + ((Number) frequenciesIterator.getValue()).doubleValue();
				}

				//To get row sums add value to a map where key0 is the key
				rowSumsMap.put(tmpKeyMultiKey.getKey(0).toString(), tmpValueDouble);
			}
			//Get target by key and divide by row sum for that key to get row multiplier, same for column later on
			marriageTargetsByKey.keySet().iterator().forEachRemaining(key -> rowMprMap.put(key, marriageTargetsByKey.get(key)/rowSumsMap.get(key)));

			//After the first iteration, rowSum might = 0 which means division is undefined resulting in null rowMpr entry - adjust to 0 if that happens
			rowMprMap.keySet().iterator().forEachRemaining(key -> {

				if(rowMprMap.get(key).isNaN()) rowMprMap.put(key, 0.);
				if(rowMprMap.get(key).isInfinite()) rowMprMap.put(key, 0.);
			});

			//Now knowing the row multiplier, multiply entries in the frequency map (marriageTypesToAdjust)
			frequenciesIterator = marriageTypesToAdjustMap.mapIterator();
			while (frequenciesIterator.hasNext()) {

				frequenciesIterator.next();
				MultiKey tmpKeyMultiKey = (MultiKey) frequenciesIterator.getKey();
				double tmpValueDouble = ((Number) frequenciesIterator.getValue()).doubleValue();
				tmpValueDouble *= rowMprMap.get(tmpKeyMultiKey.getKey(0).toString());
				frequenciesIterator.setValue(tmpValueDouble);
			}

			//Have to repeat for columns:
			frequenciesIterator = marriageTypesToAdjustMap.mapIterator();
			while (frequenciesIterator.hasNext()) {

				frequenciesIterator.next();
				MultiKey tmpKeyMultiKey = (MultiKey) frequenciesIterator.getKey();
				double tmpValueDouble = 0.;
				if (colSumsMap.get(tmpKeyMultiKey.getKey(1).toString()) == null) {

					tmpValueDouble = ((Number) frequenciesIterator.getValue()).doubleValue();
				} else {

					tmpValueDouble = colSumsMap.get(tmpKeyMultiKey.getKey(1).toString()) + ((Number) frequenciesIterator.getValue()).doubleValue();
				}

				//To get column sums add value to a map where key1 is the key
				colSumsMap.put(tmpKeyMultiKey.getKey(1).toString(), tmpValueDouble);
			}

			marriageTargetsByKey.keySet().iterator().forEachRemaining(key -> colMprMap.put(key, marriageTargetsByKey.get(key)/colSumsMap.get(key)));

			//As for rows, make sure multipliers are defined
			colMprMap.keySet().iterator().forEachRemaining(key -> {

				if(colMprMap.get(key).isNaN()) colMprMap.put(key, 0.);
				if(colMprMap.get(key).isInfinite()) colMprMap.put(key, 0.);
			});

			//Now knowing the col multiplier, multiply entries in the map with frequencies
			frequenciesIterator = marriageTypesToAdjustMap.mapIterator();
			while (frequenciesIterator.hasNext()) {

				frequenciesIterator.next();
				MultiKey tmpKeyMultiKey = (MultiKey) frequenciesIterator.getKey();
				double tmpValueDouble = ((Number) frequenciesIterator.getValue()).doubleValue();
				tmpValueDouble *= colMprMap.get(tmpKeyMultiKey.getKey(1).toString());
				frequenciesIterator.setValue(tmpValueDouble);
			}

			//Calculate error as the cumulative difference between targets and row and column sums
			for (String key : marriageTargetsByKey.keySet()) {

				errorDouble += Math.abs(marriageTargetsByKey.get(key) - rowSumsMap.get(key));
				errorDouble += Math.abs(marriageTargetsByKey.get(key) - colSumsMap.get(key));
			}

			// System.out.println("Error is " + error + " and iteration is " + tmpCount);
			// System.out.print(".");
			tmpCountInt++;
		}

		//Print out adjusted frequencies
		marriageTypesToAdjustMap.keySet().iterator().forEachRemaining(key -> System.out.println(key + "=" + marriageTypesToAdjustMap.get(key)));

		/*
		 * Use matching method provided with JAS-mine:
		 */
		for(String key : keysStringSet) {

			for(String keyOther : keysStringSet) {

				//Get number of people that should be matched for key, keyOther combination
				int tmpTargetInt;
				if(marriageTypesToAdjustMap.get(key, keyOther) != null) {

					tmpTargetInt = (int) Math.round(((Number) marriageTypesToAdjustMap.getValue(key, keyOther)).doubleValue());
				} else tmpTargetInt = 0;

				//Check if for the combination of key, keyOther matches should be formed:
				if (tmpTargetInt > 0) {

					double initialSizeQ1Double = personsToMatch2.get(key).size(); //Number of people to match ("row")
					Set<Person> unmatchedQ1Set = new LinkedHashSet<Person>(); //Empty set to store people to match
					unmatchedQ1Set.addAll(personsToMatch2.get(key)); //Add people to match

//					unmatchedQ1.stream().iterator().forEachRemaining(persontodisp -> System.out.println("PID " + persontodisp.getKey().getId() + " HHID " + persontodisp.getHousehold().getKey().getId()));

//					System.out.println("Matching "+ initialSizeQ1 +"  persons from " + key + " to " + keyOther);

					double initialSizeQ2Double = personsToMatch2.get(keyOther).size(); //Number of people to match with ("column")
					Set<Person> unmatchedQ2FullSet = new HashSet<Person>(); // Empty set to store people to match with (note that HashSet does not preserve order, so we will sample at random from it)
					unmatchedQ2FullSet.addAll(personsToMatch2.get(keyOther)); //Add people to match with
					Set<Person> unmatchedQ2Set = new LinkedHashSet<Person>();

					//Keep only the number of people in unmatchedQ2 that is equal to the adjusted number of matches to create from marriageTypesToAdjust:
					Iterator<Person> unmatchedQ2FullSetIterator = unmatchedQ2FullSet.iterator();
					for(int n = 0; n < tmpTargetInt && unmatchedQ2FullSetIterator.hasNext(); n++) {

						Person person = unmatchedQ2FullSetIterator.next();
						unmatchedQ2Set.add(person);
					}

                    /*
					System.out.println("Currently matching " + key + " with " + keyOther + ". The target is " + tmpTarget + " and there are " + unmatchedQ1.size() +
										" people in Q1 and " + unmatchedQ2.size() + " in Q2. (Originally Q2 had " + unmatchedQ2full.size() + " people.");
					unmatchedQ2.stream().iterator().forEachRemaining(persontodisp -> System.out.println("PID " + persontodisp.getKey().getId() + " HHID " + persontodisp.getHousehold().getKey().getId()));
					 */
					Pair<Set<Person>, Set<Person>> unmatchedSetsPair = new Pair<>(unmatchedQ1Set, unmatchedQ2Set);
					//System.out.println("People in Q1 = " + unmatched.getFirst().size() + " People in Q2 = " + unmatched.getSecond().size());
					unmatchedSetsPair = IterativeSimpleMatching.getInstance().matching(
							unmatchedSetsPair.getFirst(), null, null, unmatchedSetsPair.getSecond(), null,

							//This closure calculates the score for potential couple
							new MatchingScoreClosure<Person>() {
								@Override
								public Double getValue(Person male, Person female) {

									return cohabitInnov.nextDouble(); //Random matching score
								}
							},

							new MatchingClosure<Person>() {
								@Override
								public void match(Person p1, Person p2) {

									//If two people have the same gender or different region, simply don't match and do nothing?
									if(p1.getDgn().equals(p2.getDgn()) || !p1.getRegion().equals(p2.getRegion())) {
										// throw new RuntimeException("Error - both parties to match have the same gender!");
									} else {

                                    	p1.setPartner(p2);
										p2.setPartner(p1);
										p1.setDcpyy(0); //Set years in partnership to 0
										p2.setDcpyy(0);
										p1.setDcpst(Dcpst.Partnered);
										p2.setDcpst(Dcpst.Partnered);

										// update benefit unit and household
										p1.setupNewBenefitUnit(true);
										p1.setToBePartnered(false);         //Probably could be removed
										p2.setToBePartnered(false);
										personsToMatch2.get(key).remove(p1); //Remove matched persons and keep everyone else in the matching queue
										personsToMatch2.get(keyOther).remove(p2);
										personsToMatch.get(p1.getDgn()).get(p1.getRegion()).remove(p1);
										personsToMatch.get(p2.getDgn()).get(p2.getRegion()).remove(p2);
										partnershipsCreated++;
									}
								}
							}
					);
				}
			}

			Set<Person> unmatchedSet = new LinkedHashSet<>();
			unmatchedSet.addAll(personsToMatch2.get(key));
			for (Person unmatchedPerson : unmatchedSet) {

				if (unmatchedPerson.getDgn().equals(Gender.Male)) malesUnmatched++;
				else if (unmatchedPerson.getDgn().equals(Gender.Female)) femalesUnmatched++;
			}

            /*
			personsToMatch2.get(key).clear();
			for(Gender gender: Gender.values()) {
				for(Region region : Parameters.getCountryRegions()) {
					personsToMatch.get(gender).get(region).clear();
				}
			}
			 */
		}

		// System.out.println("Total over all years of unmatched males is " + malesUnmatched + " and females " + femalesUnmatched);
		for (BenefitUnit benefitUnit : benefitUnits) {
			benefitUnit.updateOccupancy();
		}
	}

	/**
	 *
	 * PROCESS - UNION MATCHING OF SIMULATED POPULATION
	 * Matching Based On Earning Potential differential AND age differential
	 * (option C in Lia & Matteo's document 'BenefitUnit formation')
	 *
	 */
	int allMatches = 0;
	int yearMatches = 0;
	int unmatchedSize = 0;

	/**
	 *
	 * @param alignmentRun If true, real unions will not be formed. Instead, flags will be set for individual to indicate those who would have formed a union.
	 */
	protected void unionMatching(boolean alignmentRun) {

		Set<Person> matches = new LinkedHashSet<Person>();

		int countAttempts = 0;
		unmatchedSize = 0;
		for (Region region : Parameters.getCountryRegions()) {

			log.debug("Number of females to match: " + personsToMatch.get(Gender.Female).get(region).size() +
					", number of males to match: " + personsToMatch.get(Gender.Male).get(region).size());
			double initialMalesSize = personsToMatch.get(Gender.Male).get(region).size();
			double initialFemalesSize = personsToMatch.get(Gender.Female).get(region).size();
			Set<Person> unmatchedMales = new LinkedHashSet<Person>();
			Set<Person> unmatchedFemales = new LinkedHashSet<Person>();
			unmatchedMales.addAll(personsToMatch.get(Gender.Male).get(region));
			unmatchedFemales.addAll(personsToMatch.get(Gender.Female).get(region));
			ageDiffBound = Parameters.AGE_DIFFERENCE_INITIAL_BOUND;
			potentialHourlyEarningsDiffBound = Parameters.POTENTIAL_EARNINGS_DIFFERENCE_INITIAL_BOUND;

			// System.out.println("There are " + unmatchedMales.size() + " unmatched males and " + unmatchedFemales.size() + " unmatched females at the start");
			Pair<Set<Person>, Set<Person>> unmatched = new Pair<>(unmatchedMales, unmatchedFemales);
			do {

				// unmatched = IterativeSimpleMatching.getInstance().matching(
				unmatched = IterativeRandomMatching.getInstance().matching(

						unmatched.getFirst(),    //Males.  Allows to iterate (initially it is personsToMatch.get(Gender.Male).get(region))
						null,                     //No need for filter sub-population as group is already filtered by gender and region.
						null,                     //By not declaring a Comparator, the 'natural ordering' of the Persons will be used to determine the priority with which they get to choose their match.  In the case of Person, there is no natural ordering, so the Matching algorithm randomizes the males, so their priority to choose is random.
						unmatched.getSecond(),   //Females. Allows to iterate (initially it is personsToMatch.get(Gender.Female).get(region))
						null,                     //No need for filter sub-population as group is already filtered by gender and region.

						new MatchingScoreClosure<Person>() {
							@Override
							public Double getValue(Person male, Person female) {

								if (!male.getDgn().equals(Gender.Male)) {

									throw new RuntimeException("Error - male in getValue() does not actually have the Male gender type!");
								}
								if (!female.getDgn().equals(Gender.Female)) {

									throw new RuntimeException("Error - female in getValue() does not actually have the Female gender type!");
								}

								// Differentials are defined in a way that (in case we break symmetry later), a higher
								// ageDiff and a higher earningsPotentialDiff favours this person, on the assumption that we
								// all want younger, wealthier partners.  However, it is probably not going to be used as we
								// will probably end up just trying to minimise the square difference between that observed
								// in data and here.
								double ageDiff = male.getDag() - female.getDag();            //If male.getDesiredAgeDiff > 0, favours younger women
								double potentialHourlyEarningsDiff = male.getFullTimeHourlyEarningsPotential() - female.getFullTimeHourlyEarningsPotential();        //If female.getDesiredEarningPotential > 0, favours wealthier men
								double earningsMatch = (potentialHourlyEarningsDiff - female.getDesiredEarningsPotentialDiff());
								double ageMatch = (ageDiff - male.getDesiredAgeDiff());

								if (ageMatch < ageDiffBound && earningsMatch < potentialHourlyEarningsDiffBound) {

									// Score currently based on an equally weighted measure.  The Iterative (Simple and Random) Matching algorithm prioritises matching to the potential partner that returns the lowest score from this method (therefore, on aggregate we are trying to minimize the value below).
									return earningsMatch * earningsMatch + ageMatch * ageMatch;
								} else return Double.POSITIVE_INFINITY;        //Not to be included in possible partners
							}
						},

						new MatchingClosure<Person>() {
							@Override
							public void match(Person p1, Person p2) {        //The SimpleMatching.getInstance().matching() assumes the first collection in the argument (males in this case) is also the collection that the first argument of the MatchingClosure.match() is sampled from.

								if (alignmentRun) {
									p1.setHasTestPartner(true);
									p2.setHasTestPartner(true);
									unmatchedMales.remove(p1);
									unmatchedFemales.remove(p2);
									personsToMatch.get(p1.getDgn()).get(region).remove(p1);
									personsToMatch.get(p2.getDgn()).get(region).remove(p2);
									matches.add(p1);
								} else {

									if (!p1.getRegion().equals(p2.getRegion())) { //If persons to match have different regions, move female to male

										p2.setRegion(p1.getRegion());
									}
									if (p1.getDgn().equals(p2.getDgn())) {

										throw new RuntimeException("Error - both parties to match have the same gender!");
									} else {

										p1.setPartner(p2);
										p2.setPartner(p1);
										p1.setHousehold_status(Household_status.Couple);
										p2.setHousehold_status(Household_status.Couple);
										p1.setDcpyy(0); //Set years in partnership to 0
										p2.setDcpyy(0);
										p1.setDcpst(Dcpst.Partnered);
										p2.setDcpst(Dcpst.Partnered);

										//Update household
										p1.setupNewBenefitUnit(true);        //All the lines below are executed within the setupNewHome() method for both p1 and p2.  Note need to have partner reference before calling setupNewHome!

										unmatchedMales.remove(p1); //Remove matched people from unmatched sets (but keep those who were not matched so they can try next year)
										unmatchedFemales.remove(p2);
										personsToMatch.get(p1.getDgn()).get(region).remove(p1);
										personsToMatch.get(p2.getDgn()).get(region).remove(p2);
										matches.add(p1);
									}
								}
							}
						}
				);

				// Relax differential bounds for next iteration (in the case where there has not been a high enough proportion of matches)
				ageDiffBound *= Parameters.RELAXATION_FACTOR;
				potentialHourlyEarningsDiffBound *= Parameters.RELAXATION_FACTOR;
				countAttempts++;
				// System.out.println("unmatched males proportion " + unmatchedMales.size() / (double) initialMalesSize);
				// System.out.println("unmatched females proportion " + unmatchedFemales.size() / (double) initialFemalesSize);
			} while (
					(Math.min((unmatchedMales.size() / (double) initialMalesSize), (unmatchedFemales.size() / (double) initialFemalesSize)) >
							Parameters.UNMATCHED_TOLERANCE_THRESHOLD) &&
							(countAttempts < Parameters.MAXIMUM_ATTEMPTS_MATCHING));

			// System.out.println("There are (overall stock of)" + unmatchedMales.size() + " unmatched males and " + unmatchedFemales.size() + " unmatched females at the end. Number of matches made for " + region + " is " + matches.size());
			if (!alignmentRun) {
				for (Gender gender : Gender.values()) {

					// Turned off to allow unmatched people try again next year without the need to go through considerCohabitation process
					// personsToMatch.get(gender).get(region).clear();		//Nothing happens to unmatched people.  The next time they considerCohabitation, they will (probabilistically) have the opportunity to enter the matching pool again.
					unmatchedSize += personsToMatch.get(gender).get(region).size();
				}

				yearMatches = matches.size();
				allMatches += matches.size();
				// System.out.println("Total number of matches made in the year " + matches.size() + " and total number of matches in all years is " + allMatches);
				if (commentsOn) log.debug("Marriage matched.");
				for (BenefitUnit benefitUnit : benefitUnits) {
					benefitUnit.updateOccupancy();
				}
			}
		}
	}

	/**
	 * PROCESS - UNION MATCHING WITH REGION RELAXED
	 *
	 */
	protected void unionMatchingNoRegion(boolean alignmentRun) {
		int countAttempts = 0;

		double initialMalesSize = 0.;
		double initialFemalesSize = 0.;
		Set<Person> unmatchedMales = new LinkedHashSet<Person>();
		Set<Person> unmatchedFemales = new LinkedHashSet<Person>();

		Set<Person> matches = new LinkedHashSet<Person>();

		for (Region region : Parameters.getCountryRegions()) {

			initialMalesSize += personsToMatch.get(Gender.Male).get(region).size();
			initialFemalesSize += personsToMatch.get(Gender.Female).get(region).size();
			unmatchedMales.addAll(personsToMatch.get(Gender.Male).get(region));
			unmatchedFemales.addAll(personsToMatch.get(Gender.Female).get(region));
		}

//		System.out.println("There are " + unmatchedMales.size() + " unmatched males and " + unmatchedFemales.size() + " unmatched females at the start");

		Pair<Set<Person>, Set<Person>> unmatched = new Pair<>(unmatchedMales, unmatchedFemales);

		do {
//				unmatched = IterativeSimpleMatching.getInstance().matching(
			unmatched = IterativeRandomMatching.getInstance().matching(

					unmatched.getFirst(),    //Males.  Allows to iterate (initially it is personsToMatch.get(Gender.Male).get(region))

					null,        //No need for filter sub-population as group is already filtered by gender and region.

					null,    //By not declaring a Comparator, the 'natural ordering' of the Persons will be used to determine the priority with which they get to choose their match.  In the case of Person, there is no natural ordering, so the Matching algorithm randomizes the males, so their priority to choose is random.

					unmatched.getSecond(),    //Females. Allows to iterate (initially it is personsToMatch.get(Gender.Female).get(region))

					null,        //No need for filter sub-population as group is already filtered by gender and region.

					new MatchingScoreClosure<Person>() {
						@Override
						public Double getValue(Person male, Person female) {
							if (!male.getDgn().equals(Gender.Male)) {
								throw new RuntimeException("Error - male in getValue() does not actually have the Male gender type!");
							}
							if (!female.getDgn().equals(Gender.Female)) {
								throw new RuntimeException("Error - female in getValue() does not actually have the Female gender type!");
							}

							// Differentials are defined in a way that (in case we break symmetry later), a higher ageDiff
							// and a higher earningsPotentialDiff favours this person, on the assumption that we all want
							// younger, wealthier partners.  However, it is probably not going to be used as we will
							// probably end up just trying to minimise the square difference between that observed in data
							// and here.
							double ageDiff = male.getDag() - female.getDag();            //If male.getDesiredAgeDiff > 0, favours younger women
							double potentialHourlyEarningsDiff = male.getFullTimeHourlyEarningsPotential() - female.getFullTimeHourlyEarningsPotential();        //If female.getDesiredEarningPotential > 0, favours wealthier men
							double earningsMatch = (potentialHourlyEarningsDiff - female.getDesiredEarningsPotentialDiff());
							double ageMatch = (ageDiff - male.getDesiredAgeDiff());

							if (ageMatch < ageDiffBound && earningsMatch < potentialHourlyEarningsDiffBound) {
								// Score currently based on an equally weighted measure.  The Iterative (Simple and Random) Matching algorithm prioritises matching to the potential partner that returns the lowest score from this method (therefore, on aggregate we are trying to minimize the value below).

								return earningsMatch * earningsMatch + ageMatch * ageMatch;
							} else return Double.POSITIVE_INFINITY;        //Not to be included in possible partners
						}
					},

					new MatchingClosure<Person>() {
						@Override
						public void match(Person p1, Person p2) {        //The SimpleMatching.getInstance().matching() assumes the first collection in the argument (males in this case) is also the collection that the first argument of the MatchingClosure.match() is sampled from.
							//						log.debug("Person " + p1.getKey().getId() + " marries person " + p2.getKey().getId());
							Region originalRegionP2 = p2.getRegion();

							if (alignmentRun) {
								p1.setHasTestPartner(true);
								p2.setHasTestPartner(true);
								unmatchedMales.remove(p1); //Remove matched people from unmatched sets (but keep those who were not matched so they can try next year)
								unmatchedFemales.remove(p2);
								personsToMatch.get(p1.getDgn()).get(p1.getRegion()).remove(p1);
								personsToMatch.get(p2.getDgn()).get(originalRegionP2).remove(p2);
								matches.add(p1);
							} else {

								if (!p1.getRegion().equals(p2.getRegion())) { //If persons to match have different regions, move female to male

									p2.setRegion(p1.getRegion());
	//								System.out.println("Region changed");
								}
								if (p1.getDgn().equals(p2.getDgn())) {

									throw new RuntimeException("Error - both parties to match have the same gender!");
								} else {

									p1.setPartner(p2);
									p2.setPartner(p1);
									p1.setHousehold_status(Household_status.Couple);
									p2.setHousehold_status(Household_status.Couple);
									p1.setDcpyy(0); //Set years in partnership to 0
									p2.setDcpyy(0);
									p1.setDcpst(Dcpst.Partnered);
									p2.setDcpst(Dcpst.Partnered);

									//Update household
									p1.setupNewBenefitUnit(true);        //All the lines below are executed within the setupNewHome() method for both p1 and p2.  Note need to have partner reference before calling setupNewHome!

									unmatchedMales.remove(p1); //Remove matched people from unmatched sets (but keep those who were not matched so they can try next year)
									unmatchedFemales.remove(p2);
									personsToMatch.get(p1.getDgn()).get(p1.getRegion()).remove(p1);
									personsToMatch.get(p2.getDgn()).get(originalRegionP2).remove(p2);
									matches.add(p1);
								}
							}
						}
					}
			);

			//Relax differential bounds for next iteration (in the case where there has not been a high enough proportion of matches)
			ageDiffBound *= Parameters.RELAXATION_FACTOR;
			potentialHourlyEarningsDiffBound *= Parameters.RELAXATION_FACTOR;
			countAttempts++;
//			System.out.println("unmatched males proportion " + unmatchedMales.size() / (double) initialMalesSize);
//			System.out.println("unmatched females proportion " + unmatchedFemales.size() / (double) initialFemalesSize);
		} while ((Math.min((unmatchedMales.size() / (double) initialMalesSize), (unmatchedFemales.size() / (double) initialFemalesSize)) > Parameters.UNMATCHED_TOLERANCE_THRESHOLD) && (countAttempts < Parameters.MAXIMUM_ATTEMPTS_MATCHING));

		if (!alignmentRun) {
			allMatches += matches.size();
		} else {
			// Clear set if used within the matching procedure
			for (Gender gender : Gender.values()) {
				for (Region region : Region.values()) {
					personsToMatch.get(gender).get(region).clear();
				}
			}
		}
//		System.out.println("There are " + unmatchedMales.size() + " unmatched males and " + unmatchedFemales.size() + " unmatched females at the end. Number of matches made " + matches.size() + " and total number of matches in all years is " + allMatches);
	}

	private void socialCareMarketClearning() {

		// adjust provision so that aggregate provision broadly matches aggregate receipt
		double careProvisionAdjustment = Parameters.getTimeSeriesValue(getYear(),TimeSeriesVariable.CareProvisionAdjustment);
		SocialCareAlignment socialCareAlignment = new SocialCareAlignment(persons, careProvisionAdjustment);
		double[] startVal = new double[] {careProvisionAdjustment};
		double[] lowerBound = new double[] {careProvisionAdjustment - 1.5};
		double[] upperBound = new double[] {careProvisionAdjustment + 1.5};
		RootSearch search = new RootSearch(lowerBound, upperBound, startVal, socialCareAlignment, 1.0E-2, 0.001);
		search.evaluate();
		if (search.isTargetAltered()) {
			Parameters.putTimeSeriesValue(getYear(), search.getTarget()[0], TimeSeriesVariable.CareProvisionAdjustment);
		}
	}

	private void partnershipAlignment() {
		double partnershipAdjustment = Parameters.getTimeSeriesValue(getYear(), TimeSeriesVariable.PartnershipAdjustment); // Initial values of adjustment to be applied to considerCohabitation probit
		PartnershipAlignment partnershipAlignment = new PartnershipAlignment(persons, partnershipAdjustment);
		RootSearch search = getRootSearch(partnershipAdjustment, partnershipAlignment, 1.0E-2, 1.0E-2); // epsOrdinates and epsFunction determine the stopping condition for the search. For partnershipAlignment error term is the difference between target and observed share of partnered individuals.
		if (search.isTargetAltered()) {
			Parameters.putTimeSeriesValue(getYear(), search.getTarget()[0], TimeSeriesVariable.PartnershipAdjustment); // If adjustment is altered from the initial value, update the map
			System.out.println("Adjustment value was " + search.getTarget()[0]);
		}
	}

	@NotNull
	private static RootSearch getRootSearch(double initialAdjustment, IEvaluation alignmentClass, double epsOrdinates, double epsFunction) {
		double[] startVal = new double[] {initialAdjustment}; // Starting values for the adjustment
		double[] lowerBound = new double[] {initialAdjustment - 4};
		double[] upperBound = new double[] {initialAdjustment + 4};
		RootSearch search = new RootSearch(lowerBound, upperBound, startVal, alignmentClass, epsOrdinates, epsFunction);
		search.evaluate();
		return search;
	}


	/**
	 *
	 * PROCESS - ALIGN THE SHARE OF COHABITING INDIVIDUALS IN THE SIMULATED POPULATION
	 *
	 */
	private void considerCohabitationAlignment() {

		//Create a list of individuals who are allowed to enter a partnership for whom alignment should be performed
		int numPersonsWhoCanBePartnered = 0;
		int numPersonsToBePartnered = 0;
		ArrayList<Person> personsWhoCanBePartnered = new ArrayList<>();
		for (Person person : persons) {
			if (person.getDag() >= Parameters.MIN_AGE_COHABITATION && person.getPartner() == null) {
				numPersonsWhoCanBePartnered++;
				personsWhoCanBePartnered.add(person);
				if (person.isToBePartnered()) {
					numPersonsToBePartnered++;
				}
			}
		}

		int targetNumberToBePartnered = (int) ( (double) numPersonsWhoCanBePartnered * 0.3); // - numPersonsToBePartnered;

		if ((targetNumberToBePartnered - numPersonsToBePartnered) > 0) {
			new ResamplingAlignment<Person>().align(
					personsWhoCanBePartnered,
					null,
					new AlignmentOutcomeClosure<Person>() {
						@Override
						public boolean getOutcome(Person agent) {
							return agent.isToBePartnered();
						}

						@Override
						public void resample(Person agent) {
							agent.setToBePartnered(true);
							personsToMatch.get(agent.getDgn()).get(agent.getBenefitUnit().getRegion()).add(agent);
						}
					},
					targetNumberToBePartnered);
		}
	}


	/**
	 * PROCESS - ALIGN THE SHARE OF EMPLOYED IN THE SIMULATED POPULATION
	 */

	private void employmentAlignment() {

		//Create a nested map to store persons by gender and region
		LinkedHashMap<Gender, LinkedHashMap<Region, Set<Person>>> personsByGenderAndRegion;
		personsByGenderAndRegion = new LinkedHashMap<Gender, LinkedHashMap<Region, Set<Person>>>();

		EnumSet<Region> regionEnumSet = null;
		if (country.equals(Country.IT)) {
			regionEnumSet = EnumSet.of(Region.ITC, Region.ITH, Region.ITI, Region.ITF, Region.ITG);
		} else if (country.equals(Country.UK)) {
			regionEnumSet = EnumSet.of(Region.UKC, Region.UKD, Region.UKE, Region.UKF, Region.UKG, Region.UKH, Region.UKI, Region.UKJ, Region.UKK, Region.UKL, Region.UKM, Region.UKN);
		}

		for (Gender gender : Gender.values()) {
			personsByGenderAndRegion.put(gender, new LinkedHashMap<Region, Set<Person>>());
			for (Region region : regionEnumSet) {
				personsByGenderAndRegion.get(gender).put(region, new LinkedHashSet<Person>());
			}
		}

		//Iterate over persons and add them to the nested map above
		for (Person person : persons) {
			if (person.getDag() >= 18 && person.getDag() <= 64) {
				personsByGenderAndRegion.get(person.getDgn()).get(person.getRegion()).add(person);
			}
		}

		//For all gender and region combinations, compare the share of employed persons with the alignment target
		for (Gender gender : Gender.values()) {
			for (Region region : regionEnumSet) {
				double numberEmployed = 0;
				Set<Person> personsToIterateOver = personsByGenderAndRegion.get(gender).get(region);

				for (Person person : personsToIterateOver) {
					numberEmployed += person.getEmployed();
				}

				double sizeSimulatedSet = personsToIterateOver.size();

				double shareEmployedSimulated = numberEmployed/sizeSimulatedSet;
				double shareEmployedTargeted = ((Number) Parameters.getEmploymentAlignment().getValue(gender.toString(), region.toString(), year)).doubleValue();

				int targetNumberEmployed = (int) (shareEmployedTargeted*sizeSimulatedSet);


				//Simulated share of employment exceeds projections => move some individuals at random to non-employment
				if ((int) numberEmployed > targetNumberEmployed) {
					new ResamplingAlignment<Person>().align(
							personsToIterateOver,
							null,
							new AlignmentOutcomeClosure<Person>() {
								@Override
								public boolean getOutcome(Person person) {
									return person.getLes_c4().equals(Les_c4.EmployedOrSelfEmployed);
								}

								@Override
								public void resample(Person person) {
									person.setLes_c4(Les_c4.NotEmployed);
									person.setLabourSupplyWeekly(Labour.ZERO);
								}
							},
							targetNumberEmployed);
				}
			}
		}

	}

	/**
	 *
	 * PROCESS - ALIGN THE SHARE OF STUDENTS IN THE SIMULATED POPULATION
	 *
	 */
	private void inSchoolAlignment() {

		int numStudents = 0;
		int num16to29 = 0;
		ArrayList<Person> personsLeavingSchool = new ArrayList<Person>();
		for (Person person : persons) {
			if (person.getDag() > 15 && person.getDag() < 30) { //Could introduce separate alignment for different age groups, but this is more flexible as it depends on the regression process within the larger alignment target
				num16to29++;
				if (person.getLes_c4().equals(Les_c4.Student)) {
					numStudents++;
				}
				if (person.isToLeaveSchool()) { //Only those who leave school for the first time have toLeaveSchool set to true
					personsLeavingSchool.add(person);
				}
			}
		}

		int targetNumberOfPeopleLeavingSchool = numStudents - (int)( (double)num16to29 * ((Number) Parameters.getStudentShareProjections().getValue(country.toString(), year)).doubleValue() );

		System.out.println("Number of students < 30 is " + numStudents + " Persons set to leave school " + personsLeavingSchool.size() + " Number of people below 30 " + num16to29
				+ " Target number of people leaving school " + targetNumberOfPeopleLeavingSchool);

		if (targetNumberOfPeopleLeavingSchool <= 0) {
			for(Person person : personsLeavingSchool) {
				person.setToLeaveSchool(false);                    //Best case scenario is to prevent anyone from leaving school in this year as the target share of students is higher than the number of students.  Although we cannot match the target, this is the nearest we can get to it.
				if(Parameters.systemOut) {
					System.out.println("target number of school leavers is not positive.  Force all school leavers to stay at school.");
				}
			}
		} else if (targetNumberOfPeopleLeavingSchool < personsLeavingSchool.size()) {
			if(Parameters.systemOut) {
				System.out.println("Schooling alignment: target number of students is " + targetNumberOfPeopleLeavingSchool);
			}
			new ResamplingAlignment<Person>().align(
					personsLeavingSchool,
					null,
					new AlignmentOutcomeClosure<Person>() {
						@Override
						public boolean getOutcome(Person agent) {
							return agent.isToLeaveSchool();
						}

						@Override
						public void resample(Person agent) {
							agent.setToLeaveSchool(false);
						}
					},
					targetNumberOfPeopleLeavingSchool);

			int numPostAlign = 0;
			for(Person person : persons) {
				if(person.isToLeaveSchool()) {
					numPostAlign++;
				}
			}
			System.out.println("Schooling alignment: aligned number of students is " + numPostAlign);
		}
	}


	/**
	 *
	 * PROCESS - EDUCATION LEVEL ALIGNMENT OF SIMULATED POPULATION
	 *
	 */

	private void educationLevelAlignment() {

		HashMap<Gender, ArrayList<Person>> personsLeavingEducation = new HashMap<Gender, ArrayList<Person>>();
		for(Gender gender : Gender.values()) {
			personsLeavingEducation.put(gender, new ArrayList<Person>());
		}


		for(Person person : persons) {
			if(person.isToLeaveSchool()) {
				personsLeavingEducation.get(person.getDgn()).add(person);
			}
		}

		for(Gender gender : Gender.values()) {

			//Check pre-aligned population for education level statistics
			int numPersonsOfThisGenderWithLowEduPreAlignment = 0, numPersonsOfThisGenderWithHighEduPreAlignment = 0, numPersonsOfThisGender = 0;
			for(Person person : persons) {
				if( person.getDgn().equals(gender) && person.getDag() >= 16 && person.getDag() <= 45) {        //Alignment projections are based only on persons younger than 66 years old
					if (person.isToLeaveSchool()) { //Align only people leaving school?
						if(person.getDeh_c3() != null) {
							if (person.getDeh_c3().equals(Education.Low)) {
								numPersonsOfThisGenderWithLowEduPreAlignment++;
							} else if (person.getDeh_c3().equals(Education.High)) {
								numPersonsOfThisGenderWithHighEduPreAlignment++;
							}
							numPersonsOfThisGender++;
						}
					}
				}
			}

			//Calculate alignment targets
			//High Education
			double highEducationRateTarget = ((Number)Parameters.getHighEducationRateInYear().getValue(year, gender.toString())).doubleValue();
			int numPersonsWithHighEduAlignmentTarget = (int) (highEducationRateTarget * (double)numPersonsOfThisGender);
			//Medium Education
			double lowEducationRateTarget = ((Number)Parameters.getLowEducationRateInYear().getValue(year, gender.toString())).doubleValue();
//			int numPersonsWithLowEduAlignmentTarget = (int) (proportionInitialPopWithMediumEdu * numPersonsOfThisGender);		//Based on initial population - this ensures that proportion of medium educated people can never decrease below initial values
			int numPersonsWithLowEduAlignmentTarget = (int) (lowEducationRateTarget * (double)numPersonsOfThisGender);
			if(Parameters.systemOut) {
				System.out.println("Gender " + gender + ", highEduRateTarget, " + highEducationRateTarget + ", lowEduRateTarget, " + lowEducationRateTarget);
			}
			//Sort the list of school leavers by age
			Collections.shuffle(personsLeavingEducation.get(gender), educationInnov);        //To remove any source of bias in borderline cases because the first subset of school leavers of same age are assigned a higher education level.  (I.e. if education level is deemed to be associated with age, so that higher ages are assigned higher education levels, then if the boundary between high and medium education levels is e.g. at the people aged 27, the first few people aged 27 will be assigned a high education level and the rest will have medium (or low) education levels.  To avoid any sort of regularity in the iteration order of school leavers, we shuffle here.
			Collections.sort(personsLeavingEducation.get(gender),
					(Comparator<Person>) (arg0, arg1) -> {
						return arg1.getDag() - arg0.getDag();    //Sort school leavers by descending order in age
					});

			//Perform alignment
			int countHigh = 0, countLow = 0;
			for(Person schoolLeaver : personsLeavingEducation.get(gender)) {        //This tries to maintain the naturally generated number of school-leavers with medium education, so that an increase in the number of school-leavers with high education is achieved through a reduction in the number of school-leavers with low education.  However, in the event that the number of school-leavers with either high or medium education are more than the total number of school leavers (in this year), we end up having no school leavers with low education and we have to reduce the number of school leavers with medium education

				if (schoolLeaver.getDeh_c3().equals(Education.Medium)) {
					if(numPersonsOfThisGenderWithHighEduPreAlignment + countHigh < numPersonsWithHighEduAlignmentTarget) {                //Only align if number of people in population with high education is too low.
						schoolLeaver.setEducation(Education.High);            //As the personsLeavingEducation list is sorted by descending age, the oldest people leaving education are assigned to have high education levels
						countHigh++;
					} else if(numPersonsOfThisGenderWithLowEduPreAlignment + countLow< numPersonsWithLowEduAlignmentTarget) {
						schoolLeaver.setEducation(Education.Low);        //When the number of high education level people have been assigned, the next oldest people are assigned to have medium education levels
						countLow++;
					}
				} else if (schoolLeaver.getDeh_c3().equals(Education.High)) {
					if (numPersonsOfThisGenderWithHighEduPreAlignment + countHigh > numPersonsWithHighEduAlignmentTarget) { //If too many people with high education
						schoolLeaver.setEducation(Education.Medium);
						countHigh--;
					}
				} else if (schoolLeaver.getDeh_c3().equals(Education.Low)) {
					if (numPersonsOfThisGenderWithLowEduPreAlignment + countLow > numPersonsWithLowEduAlignmentTarget) {
						schoolLeaver.setEducation(Education.Medium);
						countLow--;
					}
				}

//				System.out.println(schoolLeaver.getAge() + ", " + schoolLeaver.getEducation().toString());		//Test
			}
			personsLeavingEducation.get(gender).clear();    //Clear for re-use in the next year

			if(Parameters.systemOut) {
				//Check result of alignment
				int countHighEdPeople = 0, countMediumEdPeople = 0;
				for(Person person : persons) {
					if( person.getDgn().equals(gender) && (person.getDag() <= 65) ) {        //Alignment projections are based only on persons younger than 66 years old
						if (person.isToLeaveSchool()) {
							if(person.getDeh_c3() != null) {
								if(person.getDeh_c3().equals(Education.High)) {
									countHighEdPeople++;
								} else if(person.getDeh_c3().equals(Education.Medium)) {
									countMediumEdPeople++;
								}
							}
						}
					}
				}
				System.out.println("Year is " + year);
				System.out.println("Gender " + gender + ", Proportions of High Edu " + ((double)countHighEdPeople/(double)numPersonsOfThisGender) + ", Medium Edu " + ((double)countMediumEdPeople/(double)numPersonsOfThisGender));
			}
		}
	}


	/**
	 *
	 * PROCESS - FERTILITY ALIGNMENT OF SIMULATED POPULATION
	 *
	 */
	private void fertilityAlignment() {

		//With new fertility alignment for the target number instead of fertility rate

		for (Region region: Parameters.getCountryRegions()) {
			double fertilityRate = ((Number)Parameters.getFertilityRateByRegionYear().get(region, year)).doubleValue();

			int numberNewbornsProjected = 0;
			for (Gender gender : Gender.values()) {
				numberNewbornsProjected += Parameters.getPopulationProjections(gender, region, 0, year);
			}

			int simNewborns = 0;
			for (Person person : persons) {
				if (person.getRegion().equals(region) && person.isToGiveBirth()) {
					simNewborns++;
				}
			}

			int targetNumberNewborns = (int) Math.round(numberNewbornsProjected/scalingFactor);

			new ResamplingAlignment<Person>().align(
					getPersons(),
					new FertileFilter<Person>(region),
					new AlignmentOutcomeClosure<Person>() {
						@Override
						public boolean getOutcome(Person agent) {
							//Note: fertility method runs before the alignment
							return agent.isToGiveBirth(); //Returns either true or false to be used by the closure getOutcome
						}

						@Override
						public void resample(Person agent) {
							if (!agent.isToGiveBirth()) {
								agent.setToGiveBirth(true);
							} else {
								agent.setToGiveBirth(false);
							}
						}
					},
					targetNumberNewborns,//align to this number of newborns per region
					20
			);

/*
			//Type of alignment performed depends on whether weights are used, or not
			AbstractProbabilityAlignment<Person> alignmentProcedure; 
			
			if(useWeights) { //If using weights use Logit Scaling Binary Weighted Alignment
				alignmentProcedure = new LogitScalingBinaryWeightedAlignment<Person>(); 
			}
			else { //Otherwise, use unweighted Logit Scaling Binary Alignment
				alignmentProcedure = new LogitScalingBinaryAlignment<Person>();
			}
			
			alignmentProcedure.align(
					getPersons(), //Collection to align: persons from person set (but note the filter applied below)
					new FertileFilter<Person>(region), 		//New restriction is that the Female needs to have a partner to be 'fertile' (i.e. considered in the fertility alignment process). This filters the collection specified above. 
					new AlignmentProbabilityClosure<Person>() { //a piece of code that i) for each element of the filtered collection computes a probability for the event (in the case that the alignment method is aligning probabilities, as in the SBD algorithm)

						@Override
						public double getProbability(Person agent) { //i) calculate probability for each element of the filtered collection
							if(agent.getDag() <= 29 && agent.getLes_c3().equals(Les_c4.Student) && agent.isLeftEducation() == false) { //If age below or equal to 29 and in continuous education follow process F1a
								return Parameters.getRegFertilityF1a().getProbability(agent, Person.DoublesVariables.class);
							}
							else { //Otherwise if not in continuous education, follow process F1b 
								return Parameters.getRegFertilityF1b().getProbability(agent, Person.DoublesVariables.class); 
							}
						}

						@Override
						public void align(Person agent, double alignedProabability) {
							if ( RegressionUtils.event( alignedProabability, SimulationEngine.getRnd() ) ) { //RegressionUtils.event samples an event where all events have equal probability
								agent.setToGiveBirth(true);
							} else agent.setToGiveBirth(false);
						}
					},
					fertilityRate //the share or number of elements in the filtered collection that are expected to experience the transition. In this case, fertility rate by region and year
			);
*/
		}
	}

	/**
	 *
	 * PROCESS TO DETERMINE FERTILITY WITHOUT ALIGNMENT TO TARGET FERTILITY RATES
	 *
	 */
	private void fertility() {
		for (Region region: Parameters.getCountryRegions()) { //Select fertile persons from each region and determine if they give birth
			List<Person> fertilePersons = new ArrayList<Person>();
			CollectionUtils.select(getPersons(), new FertileFilter<Person>(region), fertilePersons);

			for (Person person : fertilePersons) {

				if (country.equals(Country.UK)) {

					if (person.getDag() <= 29 && person.getLes_c4().equals(Les_c4.Student) && person.isLeftEducation() == false) { //If age below or equal to 29 and in continuous education follow process F1a
						person.setToGiveBirth(fertilityInnov.nextDouble() < Parameters.getRegFertilityF1a().getProbability(person, Person.DoublesVariables.class)); //If regression event true, give birth
//					System.out.println("Followed process F1a");
					} else { //Otherwise if not in continuous education, follow process F1b
						person.setToGiveBirth(fertilityInnov.nextDouble() < Parameters.getRegFertilityF1b().getProbability(person, Person.DoublesVariables.class)); //If regression event true, give birth
//					System.out.println("Followed process F1b");
					}
				} else if (country.equals(Country.IT)) { //In Italy, there is a single fertiltiy process
					person.setToGiveBirth(fertilityInnov.nextDouble() < Parameters.getRegFertilityF1().getProbability(person, Person.DoublesVariables.class));
				}
			}
		}
	}


	/**
	 *
	 * UPDATE MODEL PARAMETERS TO REFLECT YEAR
	 *
	 */
	private void updateParameters() {
//		Parameters.updateProbSick(year);		//Make any adjustments to the sickness probability profile by age depending on retirement age
//		Parameters.updateUnemploymentRate(year);
	}


	/**
	 *
	 * REPORT ELAPSED TIME TO LOG
	 *
	 */
	private void printElapsedTime() {
		log.debug("Year: " + year + ", Elapsed time: " + (System.currentTimeMillis() - elapsedTime)/1000. + " seconds.");
	}


	/**
	 *
	 * CREATE INPUT DATABASE TABLES BASED ON .txt FILES CREATED IN GUI DIALOG FROM EUROMOD
	 *
	 */
	private void inputDatabaseInteraction() throws InterruptedException {

		Connection conn = null;
		Statement stat = null;

		boolean retry = false;

		do {
			try {
				Class.forName("org.h2.Driver");
				System.out.print("Reading from database at " + DatabaseUtils.databaseInputUrl);
				try {
					conn = DriverManager.getConnection("jdbc:h2:"+DatabaseUtils.databaseInputUrl + ";AUTO_SERVER=FALSE", "sa", "");
				}
				catch (SQLException e) {
					log.info(e.getMessage());
					System.out.print("... failed! Retrying in 2s\n");
					if (conn != null) { conn.close(); }
					TimeUnit.SECONDS.sleep(2);
					retry = true;
					continue;
//					throw new RuntimeException("SQL Exception! " + e.getMessage());
				}
//        	//Create input database from input file (population_[country].csv)
//			if(refreshInputDatabase) {
//				SQLdataParser.createDatabaseTablesFromCSVfile(country, Parameters.getInputFileName(), startYear, conn);
//			}
				System.out.print("... Success!\n");
				retry = false;

				//If user chooses start year that is higher than the last available initial population, last available population should be used but with uprated monetary values
				boolean uprateInitialPopulation = (startYear > Parameters.getMaxStartYear());

				stat = conn.createStatement();

				if (isFirstRun) {
					//Create database tables to be used in simulation from country-specific tables
					String[] tableNames = new String[]{"PERSON", "DONORPERSON", "BENEFITUNIT", "DONORTAXUNIT", "HOUSEHOLD"};
					String[] tableNamesInitial = new String[]{"PERSON", "BENEFITUNIT", "HOUSEHOLD"};
					String[] tableNamesDonor = new String[]{"DONORPERSON", "DONORTAXUNIT"};
					for (String tableName : tableNamesDonor) {
						stat.execute("DROP TABLE IF EXISTS " + tableName);
						stat.execute("CREATE TABLE " + tableName + " AS SELECT * FROM " + tableName + "_" + country);
					}
					for (String tableName : tableNamesInitial) {
						stat.execute("DROP TABLE IF EXISTS " + tableName);
						if (uprateInitialPopulation) {
							stat.execute("CREATE TABLE " + tableName + " AS SELECT * FROM " + tableName + "_" + country + "_" + Parameters.getMaxStartYear()); // Load the last available initial population from all available in tables of the database
						} else {
							stat.execute("CREATE TABLE " + tableName + " AS SELECT * FROM " + tableName + "_" + country + "_" + startYear); // Load the country-year specific initial population from all available in tables of the database
						}
					}
				}

				initialHoursWorkedWeekly = new LinkedHashMap<Long, Double>();

				//Add hours from initial population which is now different than donor
				String query2 = "SELECT ID, " + Parameters.HOURS_WORKED_WEEKLY + " FROM PERSON";
				ResultSet rs2 = stat.executeQuery(query2);
				while (rs2.next()) {
					initialHoursWorkedWeekly.put(rs2.getLong("ID"), rs2.getDouble(Parameters.HOURS_WORKED_WEEKLY));
				}

				//If start year is higher than the last available population, calculate the uprating factor and apply it to the monetary values in the database:
				if (uprateInitialPopulation & isFirstRun) {
					double upratingFactor =
							Parameters.getTimeSeriesIndex(startYear, UpratingCase.ModelInitialise) /
									Parameters.getTimeSeriesIndex(Parameters.getMaxStartYear(), UpratingCase.ModelInitialise);
					//Modify the underlying initial population being used by applying the upratingFactor to its monetary values
					String[] columnsToUprate = new String[]{"YPNBIHS_DV", "YPTCIIHS_DV", "YPNCP", "YPNOAB", "YPLGRS_DV"};
					for (String columnToUprateName : columnsToUprate) {
						stat.execute(
								"ALTER TABLE PERSON ALTER COLUMN " + columnToUprateName + " NUMERIC(30,6);"
										+ "UPDATE PERSON SET " + columnToUprateName + " = SINH(" + columnToUprateName + ") * " + upratingFactor + ";"
										+ "UPDATE PERSON SET " + columnToUprateName + " = LOG(" + columnToUprateName + " + SQRT(POWER(" + columnToUprateName + ",2) + 1));"
						);
					}
					stat.execute(
							"UPDATE PERSON SET SIMULATION_TIME = " + startYear + ";"
									+ "UPDATE PERSON SET SYSTEM_YEAR = " + startYear + ";"
					);
				}

			}
			catch(ClassNotFoundException|SQLException e){
				if(e instanceof ClassNotFoundException) {
					log.debug( "ERROR: Class not found: " + e.getMessage() + "\nCheck that the input.h2.db "
							+ "exists in the input folder.  If not, unzip the input.h2.zip file and store the resulting "
							+ "input.h2.db in the input folder!\n");
				} else {
					log.debug("SQL Exception thrown: " + e.getMessage());
					throw new RuntimeException("SQL Exception thrown! " + e.getMessage());
//	    			throw new RuntimeException("SQL Exception thrown! " + e.getMessage());
				}
			} finally {
				try {
					if (stat != null) { stat.close(); }
					if (conn != null) { conn.close(); }
				} catch (SQLException e) {
					log.debug("SQL Exception thrown: " + e.getMessage());
					e.printStackTrace();
				}
			}
		} while (retry);
	}


	//----------------------------------------------------------
	//
	//	CREATE INPUT POPULATION FROM INPUT DATABASE DATA
	//
	//----------------------------------------------------------

	/**
	 * Note that this method makes minimal assumptions on the input database data.  It does NOT assume the data
	 * is from EUROMOD data files.  This makes the simulation very flexible with regards to input database data,
	 * but it does mean that the method is not optimised for speed.
	 *
	 */
	private void createInitialPopulationDataStructures() {

		System.out.println("Creating population structures");


		/*
		 * initialisations
		 */
		persons = new LinkedHashSet<Person>();
		benefitUnits = new LinkedHashSet<BenefitUnit>();
		households = new LinkedHashSet<Household>(); //Also initialise set of families to which benefitUnits belong

		double aggregatePersonsWeight = 0.;            //Aggregate Weight of simulated individuals (a weighted sum of the simulated individuals)
		double aggregateHouseholdsWeight = 0.;        //Aggregate Weight of simulated benefitUnits (a weighted sum of the simulated households)
		int minAgeInInitialPopulation = Integer.MAX_VALUE;
		int maxAgeInInitialPopulation = Integer.MIN_VALUE;


        /*
         * load data from the input database
         * NOTE: don't need to worry about duplicates, as database ensures all items are unique
         * NOTE: use lists to ensure that simulated population is replicable
         */

		//Persons
		List<Person> inputPersonList = (List<Person>) DatabaseUtils.loadTable(Person.class);               //RHS returns an ArrayList
        if (inputPersonList.isEmpty()) {
			throw new RuntimeException("Error - there are no Persons for country " + country + " in the input database");
        }

        //Benefit units
		List<BenefitUnit> inputBenefitUnitList = (List<BenefitUnit>) DatabaseUtils.loadTable(BenefitUnit.class);    //RHS returns an ArrayList
        if (inputBenefitUnitList.isEmpty()) {
			throw new RuntimeException("Error - there are no Benefit Units for country " + country + " in the input database");
        }

        //Households
		List<Household> inputHouseholdList = (List<Household>) DatabaseUtils.loadTable(Household.class);
		if (inputHouseholdList.isEmpty()) {
			throw new RuntimeException("Error - there are no Households for country " + country + " in the input database");
		}

		// establish links between units
		LinkedList<BenefitUnit> benefitUnitsToAllocate = new LinkedList<>(inputBenefitUnitList);
		LinkedList<Person> personsToAllocate = new LinkedList<>(inputPersonList);
		Double minWeight = null;
		for (Household household : inputHouseholdList) {

			if (minWeight == null || household.getWeight() < minWeight) {
				minWeight = household.getWeight();
			}
			Iterator<BenefitUnit> benefitUnitIterator = benefitUnitsToAllocate.iterator();
			LinkedList<Person> orphans = new LinkedList<>();
			while (benefitUnitIterator.hasNext()) {

				BenefitUnit benefitUnit = benefitUnitIterator.next();
				if (benefitUnit.getIdHousehold().equals(household.getId())) {
					// found benefit unit in household

					benefitUnit.setHousehold(household);
					benefitUnitIterator.remove();
					Iterator<Person> personIterator = personsToAllocate.iterator();
					while(personIterator.hasNext()) {

						Person person = personIterator.next();
						if (person.getIdBenefitUnit().equals(benefitUnit.getId())) {
							// found member of benefit unit

							person.setBenefitUnit(benefitUnit);
							if (!person.getBenefitUnit().getPersonsInBU().contains(person)) {
								orphans.add(person);
							}
							personIterator.remove();
						}
					}

					// establish responsible adults and relationship status
					if ( benefitUnit.getMale() == null && benefitUnit.getFemale() == null ) {
						household.removeBenefitUnit(benefitUnit);
						for (Person person : benefitUnit.getChildren()) {
							orphans.add(person);
						}
					} else {
						for (Person person : benefitUnit.getPersonsInBU()) {
							if (person.getDag() < Parameters.AGE_TO_BECOME_RESPONSIBLE) {
								if (person.getIdPartner() != null) {
									orphans.add(person);
								} else {
									checkChildRelations(benefitUnit, person);
								}
							} else if (person.getIdPartner()!=null) {
								for (Person partner : benefitUnit.getPersonsInBU()) {
									if (person.getIdPartner().equals(partner.getKey().getId())) person.setPartner(partner);
								}
							}
							if (!orphans.contains(person)) {
								person.setAdditionalFieldsInInitialPopulation();
							}
						}
						benefitUnit.initializeFields();
					}
				}
			}
			if (household.getSize() < 1) {
				throw new RuntimeException("Empty household included at population load.");
			}
			if (!orphans.isEmpty()) {

				Iterator<Person> orphansIterator = orphans.iterator();
				while (orphansIterator.hasNext()) {

					Person orphan = orphansIterator.next();
					Person partner = null;
					Person parent = null;
					for(BenefitUnit benefitUnit : household.getBenefitUnitSet()) {

						for (Person person : benefitUnit.getPersonsInBU()) {

							if (person != orphan) {
								if (orphan.getIdPartner() != null && orphan.getIdPartner().equals(person.getKey().getId())) {
									partner = person;
								}
								if (orphan.getIdMother() != null && orphan.getIdMother().equals(person.getKey().getId())) {
									parent = person;
								}
								if (orphan.getIdFather() != null && orphan.getIdFather().equals(person.getKey().getId())) {
									parent = person;
								}
							}
						}
					}
					if (parent != null) {

						orphansIterator.remove();
						if (orphan.getIdPartner() != null) {
							orphan.setPartner(null);
						}
						if (partner != null) {
							partner.setPartner(null);
						}
						orphan.setBenefitUnit(null);
						orphan.setBenefitUnit(parent.getBenefitUnit());
						checkChildRelations(parent.getBenefitUnit(), orphan);
						orphan.setAdditionalFieldsInInitialPopulation();
						parent.getBenefitUnit().initializeFields();
					} else if (partner != null) {

						orphansIterator.remove();
						orphan.setIdMother((Person)null);
						orphan.setIdFather((Person)null);
						orphan.setDag(Parameters.AGE_TO_BECOME_RESPONSIBLE);
						orphan.setBenefitUnit(null);
						orphan.setBenefitUnit(partner.getBenefitUnit());
						orphan.setAdditionalFieldsInInitialPopulation();
						partner.getBenefitUnit().initializeFields();
					}
				}
			}
			if (!orphans.isEmpty()) {
				throw new RuntimeException("Children not associated with a qualifying benefit unit included in population load.");
			}
		}
		if (!benefitUnitsToAllocate.isEmpty()) {
			throw new RuntimeException("Not all benefit units associated with a household at population load.");
		}
		if (!personsToAllocate.isEmpty()) {
			throw new RuntimeException("Not all persons associated with a benefit unit at population load.");
		}


		/**********************************************************
		 * instantiate simulated population
		 **********************************************************/
        if (!useWeights) {
			// Expand population, sample, and remove weights

			StopWatch stopwatch = new StopWatch();
			stopwatch.start();
			System.out.println("Will expand the initial population to " + popSize + " individuals, each of whom has an equal weight.");

			// approach to resampling considered here is designed to allow for surveys that over-sample some population
			// subgroups. In this case you may have many similar observations in the sample all with low survey weights
			// so that replicating by a factor adjustment on weight of each observation may result in none of the
			// observations being included in the simulated sample (unless the simulated sample was very large).
			List<Household> randomHouseholdSampleList = new LinkedList<>();
			double replicationFactor = 1.0 / minWeight;    // ensures each sampled household represented at least 5 times in list
			for (Household household : inputHouseholdList) {

				int numberOfClones = (int) Math.round(household.getWeight() * replicationFactor);
				for (int ii=0; ii<numberOfClones; ii++) {
					randomHouseholdSampleList.add(household);
				}
			}
			Collections.shuffle(randomHouseholdSampleList, initialiseInnov);
			ListIterator<Household> randomHouseholdSampleListIterator = randomHouseholdSampleList.listIterator();
			while (randomHouseholdSampleListIterator.hasNext()) {

				Household originalHousehold = randomHouseholdSampleListIterator.next();
				Household newHousehold = cloneHousehold(originalHousehold);
				newHousehold.resetWeights(1.0d);
				if (persons.size() >= popSize ) break;
			}

			stopwatch.stop();
			System.out.println("Time elapsed " + stopwatch.getTime() + " milliseconds");
        } else {
			// use population weights

			households.addAll(inputHouseholdList);
			benefitUnits.addAll(inputBenefitUnitList);
			persons.addAll(inputPersonList);
        }

		// finalise
		log.info("Number of simulated individuals (persons.size()) is " + persons.size() + " living in " + benefitUnits.size() + " simulated benefitUnits.");
		log.info("Representative size of population is " + aggregatePersonsWeight + " living in " + aggregateHouseholdsWeight + " representative benefitUnits.");
		initialHoursWorkedWeekly = null;
		System.gc();
	}

	private void checkChildRelations(BenefitUnit benefitUnit, Person child) {

		if (child.getIdFather() != null && benefitUnit.getIdMale() != null && !child.getIdFather().equals(benefitUnit.getIdMale())) {
			if (child.getIdPartner().equals(benefitUnit.getIdMale())) {
				benefitUnit.removePerson(child);
				child.setDag(Parameters.AGE_TO_BECOME_RESPONSIBLE);
				child.setBenefitUnit(benefitUnit);
			} else {
				throw new RuntimeException("Problem identifying father at population load.");
			}
		} else if (child.getIdFather() != null && benefitUnit.getMale() == null) {
			child.setIdFather((Long) null);
		} else if (child.getIdFather() == null && benefitUnit.getMale() != null) {
			child.setIdFather(benefitUnit.getMale().getKey().getId());
		}
		if (child.getIdMother() != null && benefitUnit.getIdFemale() != null && !child.getIdMother().equals(benefitUnit.getIdFemale())) {
			if (child.getIdPartner().equals(benefitUnit.getIdFemale())) {
				benefitUnit.removePerson(child);
				child.setDag(Parameters.AGE_TO_BECOME_RESPONSIBLE);
				child.setBenefitUnit(benefitUnit);
			} else if (!benefitUnit.getIdFemale().equals(child.getKey().getId())) {
				throw new RuntimeException("Problem identifying mother at population load.");
			}
		} else if (child.getIdMother() != null && benefitUnit.getFemale() == null) {
			child.setIdMother((Long) null);
		} else if (child.getIdMother() == null && benefitUnit.getFemale() != null) {
			child.setIdMother(benefitUnit.getFemale().getKey().getId());
		}
	}


	//Requires Labour Market to be initialised and EUROMOD policy scenario for start year to be specified, hence it is called after creating the Labour Market object
	private void initialisePotentialEarningsByWageEquationAndEmployerSocialInsurance() {
		for(Person person: persons) {
			person.initialisePotentialHourlyEarnings();    //XXX: We override the initialisation of persons' earnings using the estimated wage equation (this may be necessary to ensure the proportional change in unit labour cost is not ridiculously large ~10^100, due to discrepancy between the earnings data in the input database population and the estimated earnings from the wage equation of Bargain et al.  Only once the current discrepancy is fixed (hopefully using our own wage equation), can we start to re-initialise using values in the input data).
		}
	}

	// initialise attributes used to manage marriage matching
	private void createDataStructuresForMarriageMatching() {

		personsToMatch = new LinkedHashMap<>();
		for (Gender gender: Gender.values()) {
			personsToMatch.put(gender, new LinkedHashMap<>());
			for (Region region: Region.values()) {
				personsToMatch.get(gender).put(region, new LinkedHashSet<>());
			}
		}
		personsToMatch2 = new LinkedHashMap<>();
		for (Gender gender : Gender.values()) {
			for (Region region : Region.values()) {
				for(Education education: Education.values()) {
					for(int ageGroup = 0; ageGroup <= 6; ageGroup++) { //Age groups with numerical values are created in Person class setAdditionalFieldsInInitialPopulation() method and must match Excel marriageTypes2.xlsx file.
						String tmpKey = gender + " " + region + " " + education + " " + ageGroup;
						personsToMatch2.put(tmpKey, new LinkedHashSet<>());
					}
				}
			}
		}

		// For SBAM matching, initial targets:
		marriageTargetsByGenderAndRegion = MultiKeyMap.multiKeyMap(new LinkedMap<>());
		for (Gender gender : Gender.values()) {
			for (Region region : Parameters.getCountryRegions()) {
				double tmpTarget = personsToMatch.get(gender).get(region).size();
				marriageTargetsByGenderAndRegion.put(gender, region, tmpTarget);
			}
		}
		marriageTargetsByKey = new LinkedHashMap<>();
	}

	// ---------------------------------------------------------------------
	// Access methods
	// ---------------------------------------------------------------------

	public Integer getStartYear() {
		return startYear;
	}

	public Set<Person> getPersons() {
		return persons;
	}

	public Set<BenefitUnit> getBenefitUnits() {
		return benefitUnits;
	}

	public Set<Household> getHouseholds() {
		return households;
	}

	public Integer getEndYear() { return endYear; }

	public Integer getMaxAge() { return maxAge; }

	public void setMaxAge(Integer maxAge) { this.maxAge = maxAge; }

	public Person getPerson(Long id) {

		for (Person person : persons) {
			if ((person.getKey() != null) && (person.getKey().getId() == id))
				return person;
		}
		throw new RuntimeException("Person with id " + id + " is not present!");
	}

	public Country getCountry() {
		return country;
	}

	public void setCountry(Country country) {
		this.country = country;
	}

	public boolean getProjectMortality() { return projectMortality; }

	public void setProjectMortality(boolean projectMortality) { this.projectMortality = projectMortality; }

	public boolean getProjectFormalChildcare() { return projectFormalChildcare; }
	public void setProjectFormalChildcare(boolean projectFormalChildcare) { this.projectFormalChildcare = projectFormalChildcare; }
	public boolean getDonorPoolAveraging() { return donorPoolAveraging; }
	public void setDonorPoolAveraging(boolean val) { donorPoolAveraging = val; }

	public Integer getPopSize() {
		return popSize;
	}

	public void setPopSize(Integer popSize) {
		this.popSize = popSize;
	}

	public int getYear() {
		return year;
	}

//	public Integer getMinRetireAgeMales() {
//		return minRetireAgeMales;
//	}
//
//	public Integer getMinRetireAgeFemales() {
//		return minRetireAgeFemales;
//	}
//
//	public void setMinRetireAgeFemales(Integer minRetireAgeFemales) {
//		this.minRetireAgeFemales = minRetireAgeFemales;
//	}
//
//	public void setMinRetireAgeMales(Integer minRetireAgeMales) {
//		this.minRetireAgeMales = minRetireAgeMales;
//	}
//
//	public int getMinRetireAge(Gender gender) {
//		if(gender.equals(Gender.Female)) {
//			return minRetireAgeFemales;
//		} else {
//			return minRetireAgeMales;
//		}
//	}

//	public Integer getMaxRetireAgeMales() {
//		return maxRetireAgeMales;
//	}
//
//	public void setMaxRetireAgeMales(Integer maxRetireAgeMales) {
//		this.maxRetireAgeMales = maxRetireAgeMales;
//	}

//	public Integer getMaxRetireAgeFemales() {
//		return maxRetireAgeFemales;
//	}
//
//	public void setMaxRetireAgeFemales(Integer maxRetireAgeFemales) {
//		this.maxRetireAgeFemales = maxRetireAgeFemales;
//	}
//
//	public int getMaxRetireAge(Gender gender) {
//		if(gender.equals(Gender.Female)) {
//			return maxRetireAgeFemales;
//		} else {
//			return maxRetireAgeMales;
//		}
//	}

	public void setStartYear(Integer startYear) {
		this.startYear = startYear;
	}

	public void setEndYear(Integer endYear) {
		this.endYear = endYear;
	}

	public Integer getTimeTrendStopsIn() {
		return timeTrendStopsIn;
	}

	public Integer getTimeTrendStopsInMonetaryProcesses() {
		return timeTrendStopsInMonetaryProcesses;
	}

	public boolean isFixTimeTrend() {
		return fixTimeTrend;
	}

	public void setFixTimeTrend(boolean fixTimeTrend) {
		this.fixTimeTrend = fixTimeTrend;
	}

	public void setTimeTrendStopsIn(Integer timeTrendStopsIn) {
		this.timeTrendStopsIn = timeTrendStopsIn;
	}

	public Boolean getFixRandomSeed() {
		return fixRandomSeed;
	}

	public void setFixRandomSeed(Boolean fixRandomSeed) {
		this.fixRandomSeed = fixRandomSeed;
	}

	public Long getRandomSeedIfFixed() {
		return randomSeedIfFixed;
	}

	public void setRandomSeedIfFixed(Long randomSeedIfFixed) {
		this.randomSeedIfFixed = randomSeedIfFixed;
	}

	public Integer getsIndexTimeWindow() {
		return sIndexTimeWindow;
	}

	public void setsIndexTimeWindow(Integer sIndexTimeWindow) {
		this.sIndexTimeWindow = sIndexTimeWindow;
	}

	public Double getsIndexAlpha() {
		return sIndexAlpha;
	}

	public void setsIndexAlpha(Double sIndexAlpha) {
		this.sIndexAlpha = sIndexAlpha;
	}

	public Double getsIndexDelta() {
		return sIndexDelta;
	}

	public void setsIndexDelta(Double sIndexDelta) {
		this.sIndexDelta = sIndexDelta;
	}

	public Double getSavingRate() {
		return savingRate;
	}

	public void setSavingRate(Double savingRate) {
		this.savingRate = savingRate;
	}

	public Map<Gender, LinkedHashMap<Region, Set<Person>>> getPersonsToMatch() {
		return personsToMatch;
	}

	public void removePerson(Person person) {

		// remove from benefit unit
		if (person.getBenefitUnit() != null) person.getBenefitUnit().removePerson(person);

		// remove person from model
		if (persons.contains(person)) {

			boolean removed = persons.remove(person);
			if(!removed) {
				throw new RuntimeException("Person " + person.getKey().getId() + " could not be removed from persons set");
			}
		}
	}

	public void removeBenefitUnit(BenefitUnit benefitUnit) {

		// remove all benefit unit members from model
		for (Person person : benefitUnit.getPersonsInBU()) {
			person.setBenefitUnit(null);
			removePerson(person);
		}

		// remove benefit unit from the household
		if (benefitUnit.getHousehold() != null) benefitUnit.getHousehold().removeBenefitUnit(benefitUnit);

		// remove benefit unit from model
		if ( benefitUnits.contains(benefitUnit) ) {

			boolean removed = benefitUnits.remove(benefitUnit);
			if(!removed) {
				throw new RuntimeException("BenefitUnit " + benefitUnit.getKey().getId() + " could not be removed from benefitUnits set");
			}
		}
	}

	public void removeHousehold(Household household) {

		// remove any child benefit units
		for (BenefitUnit benefitUnit : household.getBenefitUnitSet()) {
			benefitUnit.setHousehold(null);
			removeBenefitUnit(benefitUnit);
		}

		if (households.contains(household)) {

			boolean removed = households.remove(household);
			if (!removed) {
				throw new RuntimeException("Household " + household.getId() + " could not be removed from Households set");
			}
		}
	}

	public int getNumberOfSimulatedPersons() {
		return persons.size();
	}

	public int getNumberOfSimulatedHouseholds() {
		return benefitUnits.size();
	}

	public int getPopulationProjectionByAge0_18() {
		return getPopulationProjectionByAge(0,18);
	}

	public int getPopulationProjectionByAge0() {
		return getPopulationProjectionByAge(0,0);
	}

	public int getPopulationProjectionByAge2_10() {
		return getPopulationProjectionByAge(2,10);
	}

	public int getPopulationProjectionByAge19_25() {
		return getPopulationProjectionByAge(19,25);
	}

	public int getPopulationProjectionByAge40_59() {
		return getPopulationProjectionByAge(40,59);
	}

	public int getPopulationProjectionByAge60_79() {
		return getPopulationProjectionByAge(60,79);
	}

	public int getPopulationProjectionByAge80_100() {
		return getPopulationProjectionByAge(80,100);
	}

	public int getPopulationProjectionByAge(int startAge, int endAge) {
		double numberOfPeople = 0.;
		for (Gender gender : Gender.values()) {
			for (Region region : Parameters.getCountryRegions()) {
				for (int age = startAge; age <= endAge; age++) {
					numberOfPeople += Parameters.getPopulationProjections(gender, region, age, year);
				}
			}
		}
		int numberOfPeopleScaled = (int) Math.round(numberOfPeople / scalingFactor);
		return numberOfPeopleScaled;
	}

	public double getWeightedNumberOfPersons() {
		double sum = 0.;
		for(Person person : persons) {
			if(!useWeights) { //If not using weights everyone has weight 1 multiplied by scaling factor
				sum += person.getWeight() * scalingFactor;
			} else { //If using weights
				sum += person.getWeight();
			}
		}
		return sum;
	}

	public double getWeightedNumberOfHouseholds() {
		double sum = 0.;
		for(BenefitUnit house: benefitUnits) {

			if(!useWeights) { //If not using weights everyone has weight 1 multiplied by scaling factor
				sum += house.getWeight() * scalingFactor;
			} else { //If using weights
				sum += house.getWeight();
			}
		}
		return sum;
	}

	public double getWeightedNumberOfHouseholds80minus() {
		double sum = 0.;
		for(BenefitUnit house: benefitUnits) {

			int maleAge = 0;
			int femaleAge = 0;
			if (house.getMale() != null) {
				if(house.getFemale() != null) {
					maleAge = house.getMale().getDag();
					femaleAge = house.getFemale().getDag();
				} else {
					maleAge = house.getMale().getDag();
				}
			} else {
				femaleAge = house.getFemale().getDag();
			}


			if (Math.max(maleAge, femaleAge) <= 80 && Math.min(maleAge, femaleAge) >= 0) {
				if(!useWeights) { //If not using weights everyone has weight 1 multiplied by scaling factor
					sum += house.getWeight() * scalingFactor;
				} else { //If using weights
					sum += house.getWeight();
				}
			}
		}
		return sum;
	}

	//	public Integer getAgeNonWorkPeopleRetire() {
//		return ageNonWorkPeopleRetire;
//	}
//
//	public void setAgeNonWorkPeopleRetire(Integer ageNonWorkPeopleRetire) {
//		this.ageNonWorkPeopleRetire = ageNonWorkPeopleRetire;
//	}

	public Map<Long, Double> getInitialHoursWorkedWeekly() {
		return initialHoursWorkedWeekly;
	}

//	public boolean isRefreshInputDatabase() {
//		return refreshInputDatabase;
//	}
//
//	public void setRefreshInputDatabase(boolean refreshInputDatabase) {
//		this.refreshInputDatabase = refreshInputDatabase;
//	}

	public boolean isInitialisePotentialEarningsFromDatabase() {
		return initialisePotentialEarningsFromDatabase;
	}

	public void setInitialisePotentialEarningsFromDatabase(boolean initialisePotentialEarningsFromDatabase) {
		this.initialisePotentialEarningsFromDatabase = initialisePotentialEarningsFromDatabase;
	}


	public LabourMarket getLabourMarket() {
		return labourMarket;
	}

	public boolean isUseWeights() {
		return useWeights;
	}

	public void setUseWeights(boolean useWeights) {
		this.useWeights = useWeights;
	}


	public UnionMatchingMethod getUnionMatchingMethod() {
		return unionMatchingMethod;
	}

	public void setUnionMatchingMethod(UnionMatchingMethod unionMatchingMethod) {
		this.unionMatchingMethod = unionMatchingMethod;
	}

	public boolean isAlignFertility() {
		return alignFertility;
	}


	public void setAlignFertility(boolean alignFertility) {
		this.alignFertility = alignFertility;
	}


	public void setYear(int year) {
		this.year = year;
	}

	public boolean getProjectSocialCare() { return projectSocialCare; }
	public void setProjectSocialCare(boolean projectSocialCare) {
		this.projectSocialCare = projectSocialCare;
	}

	public boolean getEnableIntertemporalOptimisations() {
		return enableIntertemporalOptimisations;
	}

	public void setEnableIntertemporalOptimisations(boolean enableIntertemporalOptimisations) {
		this.enableIntertemporalOptimisations = enableIntertemporalOptimisations;
	}

	public boolean getUseSavedBehaviour() { return useSavedBehaviour; }

	public void setUseSavedBehaviour(boolean useSavedBehaviour) {
		this.useSavedBehaviour = useSavedBehaviour;
	}

	public String getReadGrid() { return readGrid; }

	public void setReadGrid(String readGrid) {
		this.readGrid = readGrid;
	}

	public int getEmploymentOptionsOfPrincipalWorker() { return employmentOptionsOfPrincipalWorker; }

	public void setEmploymentOptionsOfPrincipalWorker(int employmentOptionsOfPrincipalWorker) {
		this.employmentOptionsOfPrincipalWorker = employmentOptionsOfPrincipalWorker;
	}

	public int getEmploymentOptionsOfSecondaryWorker() { return employmentOptionsOfSecondaryWorker; }

	public void setEmploymentOptionsOfSecondaryWorker(int employmentOptionsOfSecondaryWorker) {
		this.employmentOptionsOfSecondaryWorker = employmentOptionsOfSecondaryWorker;
	}

	public boolean getResponsesToHealth() { return responsesToHealth; }

	public void setResponsesToHealth(boolean responsesToHealth) {
		this.responsesToHealth = responsesToHealth;
	}

	public boolean getResponsesToDisability() { return responsesToDisability; }

	public void setResponsesToDisability(boolean responsesToDisability) {
		this.responsesToDisability = responsesToDisability;
	}

	public int getMinAgeForPoorHealth() { return minAgeForPoorHealth; }

	public void setMinAgeForPoorHealth(int minAgeForPoorHealth) {
		this.minAgeForPoorHealth = minAgeForPoorHealth;
	}

	public double getScalingFactor() {
		return scalingFactor;
	}


	public boolean getResponsesToEducation() { return responsesToEducation; }

	public void setResponsesToEducation(boolean responsesToEducation) {
		this.responsesToEducation = responsesToEducation;
	}


	public boolean getResponsesToRegion() { return responsesToRegion; }

	public void setResponsesToRegion(boolean responsesToRegion) {
		this.responsesToRegion = responsesToRegion;
	}

	public boolean getResponsesToRetirement() { return responsesToRetirement;}
	public void setResponsesToRetirement(boolean val) { responsesToRetirement = val;}

	public Map<String, Double> getPolicyNameIncomeMedianMap() {
		return policyNameIncomeMedianMap;
	}

	/*
    policyNameIncomeMedianMap is calculated before the first year is simulated and therefore contains non-uprated gross income values.
    This is then uprated in this method, before being used in BenefitUnit to decide if a ratio or imputation of disposable income should be used.
     */
	public Double getUpratedMedianIncomeForCurrentYear() {
		String policyName = Parameters.getEUROMODpolicyForThisYear(year);
		Double value = policyNameIncomeMedianMap.get(policyName) * (double) Parameters.upratingFactorsMap.get(year, policyName);
		return value;
	}

	public boolean isLabourMarketCovid19On() {
		return labourMarketCovid19On;
	}

	public void setLabourMarketCovid19On(boolean labourMarketCovid19On) {
		this.labourMarketCovid19On = labourMarketCovid19On;
	}

	public int getAllMatches() {
		return allMatches;
	}

	public int getUnmatchedSize() {
		return unmatchedSize;
	}

	public int getYearMatches() {
		return yearMatches;
	}

	public SimPathsCollector getCollector() {
		return collector;
	}

	public void setCollector(SimPathsCollector collector) {
		this.collector = collector;
	}

	public boolean isAlignCohabitation() {
		return alignCohabitation;
	}


	/**
	 *
	 * POPULATE PARAMETERS.taxdbReferences FOR EVALUATING TAX AND BENEFIT PAYMENTS
	 *
	 */
	private static void populateTaxdbReferences() {

		Map<Triple<Integer,Integer,Integer>,List<Integer>> taxdbReferences = Parameters.getTaxdbReferences();
		if (taxdbReferences.size() == 0) {
			// Checks if the map is already populated; if not proceed with the code below. This should happen only on the first run of the model.

			System.out.println("Populating donor database indices");

			//------------------------------------------------------------
			// start work
			//------------------------------------------------------------
			EntityTransaction txn = null;
			try {

				// access database and obtain donor pool
				Map propertyMap = new HashMap();
				propertyMap.put("hibernate.connection.url", "jdbc:h2:file:" + DatabaseUtils.databaseInputUrl);
				EntityManager em = HibernateUtil.getEntityManagerFactory(propertyMap).createEntityManager();
				txn = em.getTransaction();
				txn.begin();
				String query = "SELECT tu FROM DonorTaxUnit tu LEFT JOIN FETCH tu.policies tp ORDER BY tp.originalIncomePerMonth";
				List<DonorTaxUnit> donorPool = em.createQuery(query).getResultList();
				double[][] dataDualIncome = {}, dataChildcare = {}, dataDualIncomeChildcare = {};

				// loop over each donor
				for (int ii = 0; ii < donorPool.size(); ii++) {

					DonorTaxUnit donor = donorPool.get(ii);
					for (int fromYear : Parameters.EUROMODpolicyScheduleSystemYearMap.keySet()) {

						// populate taxdbReferences
						int systemYear = Parameters.EUROMODpolicyScheduleSystemYearMap.get(fromYear).getValue();
						DonorTaxUnitPolicy donorPolicy = donor.getPolicyBySystemYear(systemYear);
						for (int jj = 0; jj < Parameters.TAXDB_REGIMES; jj++) {

							int index = donorPolicy.getDonorKey(jj);

							Triple<Integer, Integer, Integer> key =  Triple.of(systemYear, jj, index);
							List<Integer> donors = taxdbReferences.get(key);
							if (donors == null) {
								// need to instantiate list

								taxdbReferences.put(key, new ArrayList<>());
								taxdbReferences.get(key).add(ii);
							} else {
								// list exists - need to find correct insertion point

								int kk = donors.size() - 1;
								while (kk >= -1) {
									if (kk == -1) {
										// reached bottom of existing list

										taxdbReferences.get(key).add(0, ii);
									} else {
										// internal to list

										DonorTaxUnit lastDonor = donorPool.get(donors.get(kk));
										if (lastDonor.getPolicyBySystemYear(systemYear).getOriginalIncomePerMonth() <=
												donor.getPolicyBySystemYear(systemYear).getOriginalIncomePerMonth()) {
											// append donor to end of list

											taxdbReferences.get(key).add(kk + 1, ii);
											kk = -1;
										}
									}
									kk--;
								}
							}
						}
					}


					// collect data for populating MahalanobisDistance objects
					double originalIncome = donor.getPolicyBySystemYear(Parameters.BASE_PRICE_YEAR).getNormalisedOriginalIncome();
					double secondIncome = donor.getPolicyBySystemYear(Parameters.BASE_PRICE_YEAR).getNormalisedSecondIncome();
					double childcareCost = donor.getPolicyBySystemYear(Parameters.BASE_PRICE_YEAR).getNormalisedChildcareCost();;
					if (secondIncome > 0.01 && childcareCost < 0.01) {
						double[] datum = {originalIncome, secondIncome};
						dataDualIncome = ArrayUtils.add(dataDualIncome, datum);
					}
					if (childcareCost > 0.01 && secondIncome < 0.01) {
						double[] datum = {originalIncome, childcareCost};
						dataChildcare = ArrayUtils.add(dataChildcare, datum);
					}
					if (secondIncome>0.01 && childcareCost>0.01) {
						double[] datum = {originalIncome, secondIncome, childcareCost};
						dataDualIncomeChildcare = ArrayUtils.add(dataDualIncomeChildcare, datum);
					}
				}
				MahalanobisDistance mdDualIncome = new MahalanobisDistance(dataDualIncome);
				MahalanobisDistance mdChildcare = new MahalanobisDistance(dataChildcare);
				MahalanobisDistance mdDualIncomeChildcare = new MahalanobisDistance(dataDualIncomeChildcare);

				// instantiate Parameters for retrieval
				Parameters.setTaxdbReferences(taxdbReferences);
				Parameters.setDonorPool(donorPool);
				Parameters.setMdDualIncome(mdDualIncome);
				Parameters.setMdChildcare(mdChildcare);
				Parameters.setMdDualIncomeChildcare(mdDualIncomeChildcare);

				// close database connection
				txn.commit();
				em.close();
			} catch (Exception e) {
				if (txn != null && txn.isActive()) {
					txn.rollback();
				}
				e.printStackTrace();
			}
		}
	}

	public void clearPersonsToMatch() {

		for (Gender gender: Gender.values()) {
			for (Region region: Region.values()) {
				personsToMatch.get(gender).get(region).clear();
			}
		}
		for (Gender gender : Gender.values()) {
			for (Region region : Region.values()) {
				for(Education education: Education.values()) {
					for(int ageGroup = 0; ageGroup <= 6; ageGroup++) { //Age groups with numerical values are created in Person class setAdditionalFieldsInInitialPopulation() method and must match Excel marriageTypes2.xlsx file.
						String tmpKey = gender + " " + region + " " + education + " " + ageGroup;
						personsToMatch2.get(tmpKey).clear();
					}
				}
			}
		}
	}
}<|MERGE_RESOLUTION|>--- conflicted
+++ resolved
@@ -72,11 +72,7 @@
 		isFirstRun = firstRun;
 	}
 
-<<<<<<< HEAD
-	private boolean isFirstRun = true;
-=======
 	private boolean isFirstRun = true;		// set default to true - this is required to support single run simulations
->>>>>>> 485c5ac4
 
 	// default simulation parameters
 	private static Logger log = Logger.getLogger(SimPathsModel.class);
