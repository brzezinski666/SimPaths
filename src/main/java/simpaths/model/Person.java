package simpaths.model;

import java.math.BigDecimal;
import java.math.RoundingMode;
import java.util.*;
import java.util.random.RandomGenerator;

import jakarta.persistence.*;

import simpaths.data.ManagerRegressions;
import simpaths.data.RegressionNames;
import simpaths.model.enums.*;
import microsim.statistics.Series;
import org.apache.commons.lang3.builder.EqualsBuilder;
import org.apache.commons.lang3.builder.HashCodeBuilder;
import org.apache.log4j.Logger;

import simpaths.data.Parameters;
import simpaths.model.decisions.DecisionParams;
import microsim.agent.Weight;
import microsim.data.db.PanelEntityKey;
import microsim.engine.SimulationEngine;
import microsim.event.EventListener;
import microsim.statistics.IDoubleSource;
import microsim.statistics.IIntSource;

@Entity
public class Person implements EventListener, IDoubleSource, IIntSource, Weight, Comparable<Person>
{
//	@Column(name="idperson")
//	public long idPerson;

    @Transient
    private static Logger log = Logger.getLogger(Person.class);

    //Italy and UK EU-SILC data has max id number of 270150003
    //EUROMOD data has max id around 2,700,000 for Italy and just over 2 million for UK
    @Transient
    public static long personIdCounter = 1;			//Could perhaps initialise this to one above the max key number in initial population, in the same way that we pull the max Age information from the input files.
    @Transient
    private final SimPathsModel model;
    @EmbeddedId
    private final PanelEntityKey key;
    private int dag; //Age
    @Column(name="flag_dies")
    private Boolean flagDies;
    @Column(name="flag_immigrate")
    private Boolean flagImmigrate;  //entry to sample via international immigration
    @Column(name="flag_emigrate")
    private Boolean flagEmigrate;   //exit sample via international emigration
    @Column(name="flag_align_entry")
    private Boolean flagAlignEntry; //entry to sample via population alignment
    @Column(name="flag_align_exit")
    private Boolean flagAlignExit;  //exit sample via population aligment
    @Transient
    private boolean ioFlag;         // true if a dummy person instantiated for IO decision solution
    @Transient
    private int dag_sq;             //Age squared
    @Enumerated(EnumType.STRING)
    private Gender dgn;             // gender
    @Enumerated(EnumType.STRING)
    private Education deh_c3;       //Education level
    @Enumerated(EnumType.STRING)
    @Transient
    private Education deh_c3_lag1;  //Lag(1) of education level
    @Enumerated(EnumType.STRING)
    private Education dehm_c3;      //Mother's education level
    @Enumerated(EnumType.STRING)
    private Education dehf_c3;      //Father's education level
    @Enumerated(EnumType.STRING)
    private Education dehsp_c3;     //Partner's education
    @Enumerated(EnumType.STRING)
    @Transient
    private Education dehsp_c3_lag1; //Lag(1) of partner's education
    @Enumerated(EnumType.STRING)
    private Indicator ded;          // in continuous education
    @Enumerated(EnumType.STRING)
    private Indicator der;          // return to education
    @Enumerated(EnumType.STRING)
    private Household_status household_status;
    @Transient
    private Household_status household_status_lag;		//Lag(1) of household_status
    @Enumerated(EnumType.STRING)
    private Les_c4 les_c4;      //Activity (employment) status
    @Enumerated(EnumType.STRING)
    private Les_c7_covid les_c7_covid; //Activity (employment) status used in the Covid-19 models
    @Transient
    private Les_c4 les_c4_lag1;		//Lag(1) of activity_status
    @Transient
    private Les_c7_covid les_c7_covid_lag1;     //Lag(1) of 7-category activity status
    @Enumerated(EnumType.STRING)
    private Les_c4 lessp_c4;
    @Transient
    private Les_c4 activity_status_partner_lag; //Lag(1) of partner activity status
    @Enumerated(EnumType.STRING)
    private Lesdf_c4 lesdf_c4;                  //Own and partner's activity status
    @Transient
    @Enumerated(EnumType.STRING)
    private Lesdf_c4 lesdf_c4_lag1;             //Lag(1) of own and partner's activity status
    @Transient
    private Integer liwwh = 0;                  //Work history in months (number of months in employment) (Note: this is monthly in EM, but simulation updates annually so increment by 12 months).
    @Enumerated(EnumType.STRING)
    private Dcpst dcpst;                        // partnership status
    @Transient
    @Enumerated(EnumType.STRING)
    private Dcpst dcpst_lag1;   // lag partnership status
    @Enumerated(EnumType.STRING)
    private Indicator dcpen;    // enter partnership
    @Enumerated(EnumType.STRING)
    private Indicator dcpex;    // exit partnership
    @Enumerated(EnumType.STRING)
    private Indicator dlltsd;	//Long-term sick or disabled if = 1
    @Enumerated(EnumType.STRING)
    @Transient
    private Indicator dlltsd_lag1; //Lag(1) of long-term sick or disabled
    @Enumerated(EnumType.STRING)
    @Column(name="need_socare")
    private Indicator needSocialCare = Indicator.False;
    @Column(name="formal_socare_hrs")
    private Double careHoursFromFormalWeekly = 0.0;
    @Column(name="formal_socare_cost")      // cost of formal care gross of public subsidies
    private Double careFormalExpenditureWeekly = 0.0;
    @Column(name="partner_socare_hrs")
    private Double careHoursFromPartnerWeekly = 0.0;
    @Column(name="parent_socare_hrs")
    private Double careHoursFromParentWeekly = 0.0;
    @Column(name="daughter_socare_hrs")
    private Double careHoursFromDaughterWeekly = 0.0;
    @Column(name="son_socare_hrs")
    private Double careHoursFromSonWeekly = 0.0;
    @Column(name="other_socare_hrs")
    private Double careHoursFromOtherWeekly = 0.0;
    @Transient
    SocialCareMarketAll socialCareMarketAll = SocialCareMarketAll.None;
    @Transient
    boolean careFromFormal;
    @Transient
    boolean careFromPartner;
    @Transient
    boolean careFromDaughter;
    @Transient
    boolean careFromSon;
    @Transient
    boolean careFromOther;
    @Column(name="socare_provided_hrs")
    private Double careHoursProvidedWeekly = 0.0;
    @Enumerated(EnumType.STRING)
    @Column(name="socare_provided_to")
    private SocialCareProvidedTo careProvidedTo;
    @Enumerated(EnumType.STRING)
    private SocialCareProvidedTo careProvidedTo_lag1;
    @Enumerated(EnumType.STRING)
    @Transient
    private Indicator needSocialCare_lag1;
    @Transient
    private Double careHoursFromFormalWeekly_lag1;
    @Transient
    private Double careHoursFromPartnerWeekly_lag1;
    @Transient
    private Double careHoursFromParentWeekly_lag1;
    @Transient
    private Double careHoursFromDaughterWeekly_lag1;
    @Transient
    private Double careHoursFromSonWeekly_lag1;
    @Transient
    private Double careHoursFromOtherWeekly_lag1;
    @Transient
    private double drawProvCareIncidence;
    @Transient
    private double drawProvCareHours;

    //Sedex is an indicator for leaving education in that year
    @Enumerated(EnumType.STRING)
    private Indicator sedex;    // year left education
    @Enumerated(EnumType.STRING)
    private Indicator partnership_samesex;
    @Enumerated(EnumType.STRING)
    private Indicator women_fertility;
    @Enumerated(EnumType.STRING)
    private Indicator education_inrange;

//	@Transient
//	private double deviationFromMeanRetirementAge;				//Set on initialisation?

    @Enumerated(EnumType.STRING)
    private Indicator adultchildflag;
    @Transient
    private boolean toGiveBirth;
    @Transient
    private boolean toLeaveSchool;
    @Transient
    private boolean toBePartnered;
    @Transient
    private Person partner;
    @Column(name="idpartner")
    private Long idPartner;		//Note, must not use primitive long, as long cannot hold 'null' value, i.e. if the person has no partner
    @Transient
    private Long idPartnerLag1;

    // EUROMOD's DWT variable - demographic weight applies to the household, rather than the individual.
    // So initialize the person weights with the household weights and let evolve separately from
    // the evolving benefitUnit and household weights (conditional on the update rules applied to benefitUnit
    // and household weights, which may evolve based on the personal weights, e.g. taking the average of the
    // weights of the unit members.
    // Note that personal weight of newborn child is set equal that of the mother.
    @Column(name="person_weight")
    private double weight;
    @Column(name="idmother")
    private Long idMother;
    @Column(name="idfather")
    private Long idFather;
    @Transient
    private BenefitUnit benefitUnit;
	@Column(name="dhm_ghq")
	private boolean dhm_ghq; //Psychological distress case-based
	@Transient
	private boolean dhm_ghq_lag1;
	@Transient
	private Dhe dhe_lag1;
    @Enumerated(EnumType.STRING)
	private Dhe dhesp;
	@Transient
	private Dhe dhesp_lag1;
    @Column(name=Parameters.BENEFIT_UNIT_VARIABLE_NAME)
    private Long idBenefitUnit;
    @Column(name="idhh")
    @Transient
    private Long idHousehold;
    @Enumerated(EnumType.STRING)
    private Dhe dhe;
    @Column(name="dhm")
    private Double dhm; //Psychological distress GHQ-12 Likert scale
    @Transient
    private Double dhm_lag1; //Lag(1) of dhm
    @Column(name="dhh_owned")
    private boolean dhh_owned; // Person is a homeowner, true / false
    @Transient
    private boolean receivesBenefitsFlag; // Does person receive benefits
    @Transient
    private boolean receivesBenefitsFlag_L1; // Lag(1) of whether person receives benefits

//	@Column(name="unit_labour_cost")	// Initialised with value: (ils_earns + ils_sicer) / (4.34 * lhw), where lhw is the weekly hours a person worked in EUROMOD input data, and ils_sicer is the monthly employer social insurance contributions
//	private double unitLabourCost;		//Hourly labour cost.  Updated as potentialHourlyEarnings + donorHouse.ils

    @Column(name="labour_supply_weekly")
    private Labour labourSupplyWeekly;			//Number of hours of labour supplied each week
    @Transient
    private Labour labourSupplyWeekly_L1; // Lag(1) (previous year's value) of weekly labour supply
    @Column(name="hours_worked_weekly")
    private Integer hoursWorkedWeekly;

//	Potential earnings is the gross hourly wage an individual can earn while working
//	and is estimated, for each individual, on the basis of observable characteristics as
//	age, education, civil status, number of children, etc. Hence, potential earnings
//	is a separate process in the simulation, and it is computed for every adult
//	individual in the simulated population, in each simulated period.
    @Column(name="potential_earnings_hourly")
    private double fullTimeHourlyEarningsPotential;		//Is hourly rate.  Initialised with value: ils_earns / (4.34 * lhw), where lhw is the weekly hours a person worked in EUROMOD input data
    @Column(name="l1_potential_earnings_hourly")
    private Double L1_fullTimeHourlyEarningsPotential; // Lag(1) of potentialHourlyEarnings
    @Transient
    private Series.Double yearlyEquivalisedDisposableIncomeSeries;
    @Column(name="equivalised_consumption_yearly")
    private Double yearlyEquivalisedConsumption;
    @Transient
    private Series.Double yearlyEquivalisedConsumptionSeries;
    @Column(name="s_index") //Alternatively could be kept in a Series, which would allow access to previous values. But more efficient to persist a single value to CSV / database
    private Double sIndex = Double.NaN;
    @Column(name="s_index_normalised")
    private Double sIndexNormalised = Double.NaN;
    @Transient
    private LinkedHashMap<Integer, Double> sIndexYearMap;
    @Column(name="dcpyy")
    private Integer dcpyy; //Number of years in partnership
    @Transient
    private Integer dcpyy_lag1; //Lag(1) of number of years in partnership
    @Column(name="dcpagdf")
    private Integer dcpagdf; //Difference between ages of partners in union (note: this allows negative values and is the difference between own age and partner's age)
    @Transient
    private Integer dcpagdf_lag1; //Lag(1) of difference between ages of partners in union
    @Column(name="ypnbihs_dv")
    private Double ypnbihs_dv; //Gross personal non-benefit income per month
    @Transient
    private Double ypnbihs_dv_lag1 = 0.; //Lag(1) of gross personal non-benefit income
    @Column(name="yptciihs_dv")
    private double yptciihs_dv; // inverse hyperbolic sine of non-employment private income per month (capital and pension)
    @Column(name="ypncp")
    private double ypncp; // inverse hyperbolic sine of capital income per month
    @Column(name="ypnoab")
    private double ypnoab; // inverse hyperbolic sine of pension income per month
    @Transient
    private double ypncp_lag1; //Lag(1) of ypncp
    @Transient
    private double ypncp_lag2; //Lag(2) of capital income
    @Transient
    private double ypnoab_lag1; //Lag(1) of pension income
    @Transient
    private double ypnoab_lag2; //Lag(2) of pension income
    @Transient
    private double yptciihs_dv_lag1; //Lag(1) of gross personal non-benefit non-employment income
    @Transient
    private double yptciihs_dv_lag2; //Lag(2) of gross personal non-benefit non-employment income
    @Transient
    private double yptciihs_dv_lag3; //Lag(3) of gross personal non-benefit non-employment income
    @Column(name="yplgrs_dv")
    private double yplgrs_dv; //Gross personal employment income
    @Transient
    private double yplgrs_dv_lag1; //Lag(1) of gross personal employment income
    @Transient
    private double yplgrs_dv_lag2; //Lag(2) of gross personal employment income
    @Transient
    private double yplgrs_dv_lag3; //Lag(3) of gross personal employment income
    @Column(name="ynbcpdf_dv")
    private Double ynbcpdf_dv; //Difference between own and partner's gross personal non-benefit income per month
    @Transient
    private Double ynbcpdf_dv_lag1; //Lag(1) of difference between own and partner's gross personal non-benefit income

    //For matching process
    @Transient
    private double desiredAgeDiff;
    @Transient
    private double desiredEarningsPotentialDiff;
    @Column(name="original_id_person")
    private Long id_original;
    @Transient
    private Long id_bu_original;
    @Transient
    private Long id_hh_original;
    @Transient
    private Person originalPartner;
    @Transient
    private int ageGroup;

//	private int personType;

    @Transient
    private boolean clonedFlag;
    public boolean isBornInSimulation() {
        return bornInSimulation;
    }
    public void setBornInSimulation(boolean bornInSimulation) {
        this.bornInSimulation = bornInSimulation;
    }
    @Transient
    private boolean bornInSimulation; //Flag to keep track of newborns

    //This is set to true at the point when individual leaves education and never reset. So if true, individual has not always been in continuous education.
    @Transient
    private boolean leftEducation;

    //This is set to true at the point when individual leaves partnership and never reset. So if true, individual has been / is in a partnership
    @Transient
    private boolean leftPartnership;
    @Transient
    private int originalNumberChildren;
    @Transient
    private Household_status originalHHStatus;
    @Transient
    private Integer newWorkHours_lag1; // Define a variable to keep previous month's value of work hours to be used in the Covid-19 module
    @Transient
    private double covidModuleGrossLabourIncome_lag1;
    @Transient
    private Indicator covidModuleReceivesSEISS = Indicator.False;
    @Transient
    private double covidModuleGrossLabourIncome_Baseline;
    @Column(name = "covidModuleBaselinePayXt5")
    private Quintiles covidModuleGrossLabourIncomeBaseline_Xt5;
    @Transient
    private Double wageRegressionRandomComponentE;
    @Transient
    private Double wageRegressionRandomComponentNE;
    @Transient
    private Integer yearLocal;
    @Transient
    private Region regionLocal;
    @Transient
    private Dhhtp_c4 dhhtp_c4_lag1Local;
    @Transient
    private Ydses_c5 ydses_c5_lag1Local;
    @Transient
    Integer n_children_allAges_lag1Local;
    @Transient
    Integer n_children_allAges_Local;
    @Transient
    Integer n_children_02_lag1Local;
    @Transient
    private Integer n_children_017Local;
    @Transient
    private Indicator d_children_2underLocal;
    @Transient
    RandomGenerator healthInnov;
    @Transient
    RandomGenerator socialCareInnov;
    @Transient
    RandomGenerator wagesInnov;
    @Transient
    RandomGenerator capitalInnov;
    @Transient
    RandomGenerator resStanDevInnov;
    @Transient
    RandomGenerator housingInnov;
    @Transient
    RandomGenerator labourInnov;
    @Transient
    RandomGenerator cohabitInnov;
    @Transient
    RandomGenerator fertilityInnov;
    @Transient
    RandomGenerator educationInnov;
    @Transient
    RandomGenerator labourSupplyInnov;
    @Transient
    double labourSupplySingleDraw;
    @Transient
    private Map<Labour, Integer> personContinuousHoursLabourSupplyMap = new EnumMap<>(Labour.class);

    //TODO: Remove when no longer needed.  Used to calculate mean score of employment selection regression.
    public static double scoreMale;
    public static double scoreFemale;
    public static double countMale;
    public static double countFemale;
    public static double inverseMillsRatioMaxMale = Double.MIN_VALUE;
    public static double inverseMillsRatioMinMale = Double.MAX_VALUE;
    public static double inverseMillsRatioMaxFemale = Double.MIN_VALUE;
    public static double inverseMillsRatioMinFemale = Double.MAX_VALUE;


    // ---------------------------------------------------------------------
    // Constructors
    // ---------------------------------------------------------------------
    public Person() {
        super();
        model = (SimPathsModel) SimulationEngine.getInstance().getManager(SimPathsModel.class.getCanonicalName());
        key = new PanelEntityKey();
    }

    public Person(boolean regressionModel) {
        this.model = null;
        key = null;
    }

    public Person(Long id) {
        super();
        key = new PanelEntityKey(id);
        model = (SimPathsModel) SimulationEngine.getInstance().getManager(SimPathsModel.class.getCanonicalName());
        clonedFlag = false;

        healthInnov = new Random(SimulationEngine.getRnd().nextLong());
        socialCareInnov = new Random(SimulationEngine.getRnd().nextLong());
        wagesInnov = new Random(SimulationEngine.getRnd().nextLong());
        capitalInnov = new Random(SimulationEngine.getRnd().nextLong());
        resStanDevInnov = new Random(SimulationEngine.getRnd().nextLong());
        housingInnov = new Random(SimulationEngine.getRnd().nextLong());
        labourInnov = new Random(SimulationEngine.getRnd().nextLong());
        cohabitInnov = new Random(SimulationEngine.getRnd().nextLong());
        fertilityInnov = new Random(SimulationEngine.getRnd().nextLong());
        educationInnov = new Random(SimulationEngine.getRnd().nextLong());
        labourSupplyInnov = new Random(SimulationEngine.getRnd().nextLong());
        labourSupplySingleDraw = labourSupplyInnov.nextDouble();
    }

    //For use with creating new people at the minimum Age who enter the simulation during UpdateMaternityStatus after fertility has been aligned
    public Person(Gender gender, Person mother) {

        this(personIdCounter++);

        this.dgn = gender;
        this.idMother = mother.getKey().getId();
        this.idFather = mother.getPartner().getKey().getId();
        this.dehm_c3 = mother.getDeh_c3();
        this.dehf_c3 = mother.getPartner().getDeh_c3();
        this.dcpen = Indicator.False;
        this.dcpex = Indicator.False;
        this.dlltsd = Indicator.False;
        this.dlltsd_lag1 = Indicator.False;
        this.needSocialCare = Indicator.False;
        this.careHoursFromFormalWeekly = -9.0;
        this.careFormalExpenditureWeekly = -9.0;
        this.careHoursFromPartnerWeekly = -9.0;
        this.careHoursFromParentWeekly = -9.0;
        this.careHoursFromDaughterWeekly = -9.0;
        this.careHoursFromSonWeekly = -9.0;
        this.careHoursFromOtherWeekly = -9.0;
        this.socialCareMarketAll = SocialCareMarketAll.None;
        this.careFromFormal = false;
        this.careFromPartner = false;
        this.careFromDaughter = false;
        this.careFromSon = false;
        this.careFromOther = false;
        this.careHoursProvidedWeekly = -9.0;
        this.careProvidedTo = SocialCareProvidedTo.None;
        this.needSocialCare_lag1 = Indicator.False;
        this.careHoursFromFormalWeekly_lag1 = -9.0;
        this.careHoursFromPartnerWeekly_lag1 = -9.0;
        this.careHoursFromDaughterWeekly_lag1 = -9.0;
        this.careHoursFromSonWeekly_lag1 = -9.0;
        this.careHoursFromOtherWeekly_lag1 = -9.0;
        this.careProvidedTo_lag1 = SocialCareProvidedTo.None;
        this.women_fertility = Indicator.False;
        this.idBenefitUnit = mother.getIdBenefitUnit();
        this.benefitUnit = mother.benefitUnit;
        this.benefitUnit.setHousehold(mother.getBenefitUnit().getHousehold());
        this.dag = 0;
        this.weight = mother.getWeight();			//Newborn has same weight as mother (the number of newborns will then be aligned in fertility alignment)
        this.dhe = Dhe.VeryGood;
        this.dhm = 9.;			//Set to median for under 18's as a placeholder
        this.dhe_lag1 = dhe;
        this.dhm_lag1 = dhm;
        this.deh_c3 = Education.Low;
        this.les_c4 = Les_c4.Student;				//Set lag activity status as Student, i.e. in education from birth
        this.leftEducation = false;
        this.les_c4_lag1 = les_c4;
        this.les_c7_covid = Les_c7_covid.Student;
        this.les_c7_covid_lag1 = les_c7_covid;
        this.household_status = Household_status.Parents;
        this.labourSupplyWeekly = Labour.ZERO;			//Will be updated in Labour Market Module when the person stops being a student
        this.labourSupplyWeekly_L1 = Labour.ZERO;
        this.hoursWorkedWeekly = getLabourSupplyWeekly().getHours(this);
        this.idHousehold = mother.getBenefitUnit().getIdHousehold();
//		setDeviationFromMeanRetirementAge();			//This would normally be done within initialisation, but the line above has been commented out for reasons given...
        yearlyEquivalisedDisposableIncomeSeries = new Series.Double(this, DoublesVariables.EquivalisedIncomeYearly);
        yearlyEquivalisedConsumptionSeries = new Series.Double(this, DoublesVariables.EquivalisedConsumptionYearly);
        yearlyEquivalisedConsumption = 0.;
        sIndexYearMap = new LinkedHashMap<Integer, Double>();
        this.bornInSimulation = true;
        this.dhh_owned = false;
        this.receivesBenefitsFlag = false;
        this.receivesBenefitsFlag_L1 = receivesBenefitsFlag;
        updateVariables(false);

    }

    //Below is a "copy constructor" for persons: it takes an original person as input, changes the ID, copies the rest of the person's properties, and creates a new person.
    public Person (Person originalPerson) {

        this(personIdCounter++);

        this.id_hh_original = originalPerson.idHousehold;
        this.id_bu_original = originalPerson.idBenefitUnit;
        this.id_original = originalPerson.key.getId();

        this.dag = originalPerson.dag;
        this.ageGroup = originalPerson.ageGroup;
        this.dgn = originalPerson.dgn;
        this.deh_c3 = originalPerson.deh_c3;

        if (originalPerson.deh_c3_lag1 != null) { //If original person misses lagged level of education, assign current level of education
            this.deh_c3_lag1 = originalPerson.deh_c3_lag1;
        } else {
            this.deh_c3_lag1 = deh_c3;
        }

        this.dehf_c3 = originalPerson.dehf_c3;
        this.dehm_c3 = originalPerson.dehm_c3;
        this.dehsp_c3 = originalPerson.dehsp_c3;
        this.dehsp_c3_lag1 = originalPerson.deh_c3_lag1;

        if (originalPerson.dag < Parameters.MIN_AGE_TO_LEAVE_EDUCATION) { //If under age to leave education, set flag for being in education to true
            this.ded = Indicator.True;
        } else {
            this.ded = originalPerson.ded;
        }

        this.der = originalPerson.der;
        this.dcpyy = originalPerson.dcpyy;
        this.dcpagdf = originalPerson.dcpagdf;
        this.dcpagdf_lag1 = originalPerson.dcpagdf_lag1;
        this.household_status = originalPerson.household_status;
        this.household_status_lag = originalPerson.household_status_lag;
        if (originalPerson.les_c4 != null) {
            this.les_c4 = originalPerson.les_c4;
        } else if (originalPerson.dag < Parameters.MIN_AGE_TO_LEAVE_EDUCATION) {
            this.les_c4 = Les_c4.Student;
        } else if (originalPerson.dag > Parameters.getFixedRetireAge(model.getYear(), originalPerson.getDgn())) {
            this.les_c4 = Les_c4.Retired;
        } else if (originalPerson.getLabourSupplyWeekly() != null && originalPerson.getLabourSupplyWeekly().getHours(originalPerson) > 0) {
            this.les_c4 = Les_c4.EmployedOrSelfEmployed;
        } else {
            this.les_c4 = Les_c4.NotEmployed;
        }

        if (originalPerson.les_c4_lag1 != null) { //If original persons misses lagged activity status, assign current activity status
            this.les_c4_lag1 = originalPerson.les_c4_lag1;
        } else {
            this.les_c4_lag1 = les_c4;
        }

        this.les_c7_covid = originalPerson.les_c7_covid;
        if (originalPerson.les_c7_covid_lag1 != null) { //If original persons misses lagged activity status, assign current activity status
            this.les_c7_covid_lag1 = originalPerson.les_c7_covid_lag1;
        } else {
            this.les_c7_covid_lag1 = les_c7_covid;
        }

        this.lesdf_c4 = originalPerson.lesdf_c4;
        this.lesdf_c4_lag1 = originalPerson.lesdf_c4_lag1;
        this.lessp_c4 = originalPerson.lessp_c4;
        this.activity_status_partner_lag = originalPerson.activity_status_partner_lag;
        this.dcpst = originalPerson.dcpst;
        this.dcpst_lag1 = originalPerson.dcpst_lag1;
        this.dcpen = originalPerson.dcpen;
        this.dcpex = originalPerson.dcpex;
        this.ypnbihs_dv = originalPerson.getYpnbihs_dv();
        this.ypnbihs_dv_lag1 = originalPerson.ypnbihs_dv_lag1;
        this.yptciihs_dv = originalPerson.getYptciihs_dv();
        this.yplgrs_dv = originalPerson.getYplgrs_dv();
        this.yplgrs_dv_lag1 = originalPerson.yplgrs_dv_lag1;
        this.yplgrs_dv_lag2 = originalPerson.yplgrs_dv_lag2;
        this.yplgrs_dv_lag3 = originalPerson.yplgrs_dv_lag3;
        this.ynbcpdf_dv = originalPerson.ynbcpdf_dv;
        this.ynbcpdf_dv_lag1 = originalPerson.ynbcpdf_dv_lag1;
        this.ypncp_lag2 = originalPerson.ypncp_lag2;
        this.ypncp_lag1 = originalPerson.ypncp_lag1;
        this.ypnoab_lag2 = originalPerson.ypnoab_lag2;
        this.ypnoab_lag1 = originalPerson.ypnoab_lag1;

        this.dlltsd = originalPerson.dlltsd;
        this.liwwh = originalPerson.liwwh;
        this.dlltsd_lag1 = originalPerson.dlltsd_lag1;
        this.needSocialCare = originalPerson.needSocialCare;
        this.careHoursFromFormalWeekly = originalPerson.careHoursFromFormalWeekly;
        this.careFormalExpenditureWeekly = originalPerson.careFormalExpenditureWeekly;
        this.careHoursFromPartnerWeekly = originalPerson.careHoursFromPartnerWeekly;
        this.careHoursFromParentWeekly = originalPerson.careHoursFromParentWeekly;
        this.careHoursFromDaughterWeekly = originalPerson.careHoursFromDaughterWeekly;
        this.careHoursFromSonWeekly = originalPerson.careHoursFromSonWeekly;
        this.careHoursFromOtherWeekly = originalPerson.careHoursFromOtherWeekly;
        this.socialCareMarketAll = originalPerson.socialCareMarketAll;
        this.careFromFormal = originalPerson.careFromFormal;
        this.careFromPartner = originalPerson.careFromPartner;
        this.careFromDaughter = originalPerson.careFromDaughter;
        this.careFromSon = originalPerson.careFromSon;
        this.careFromOther = originalPerson.careFromOther;
        this.careHoursProvidedWeekly = originalPerson.careHoursProvidedWeekly;
        this.careProvidedTo = originalPerson.careProvidedTo;
        this.needSocialCare_lag1 = originalPerson.needSocialCare_lag1;
        this.careHoursFromFormalWeekly_lag1 = originalPerson.careHoursFromFormalWeekly_lag1;
        this.careHoursFromPartnerWeekly_lag1 = originalPerson.careHoursFromPartnerWeekly_lag1;
        this.careHoursFromDaughterWeekly_lag1 = originalPerson.careHoursFromDaughterWeekly_lag1;
        this.careHoursFromSonWeekly_lag1 = originalPerson.careHoursFromSonWeekly_lag1;
        this.careHoursFromOtherWeekly_lag1 = originalPerson.careHoursFromOtherWeekly_lag1;
        this.careProvidedTo_lag1 = originalPerson.careProvidedTo_lag1;
        this.sedex = originalPerson.sedex;
        this.partnership_samesex = originalPerson.partnership_samesex;
        this.women_fertility = originalPerson.women_fertility;
        this.education_inrange = originalPerson.education_inrange;
        this.toGiveBirth = originalPerson.toGiveBirth;
        this.toLeaveSchool = originalPerson.toLeaveSchool;
        this.partner = originalPerson.partner;
        this.idPartner = originalPerson.idPartner;
        this.idPartnerLag1 = originalPerson.idPartnerLag1;
        this.weight = originalPerson.weight;
        this.idMother = originalPerson.idMother;
        this.idFather = originalPerson.idFather;
        this.dhe = originalPerson.dhe;
        this.dhm = originalPerson.dhm;

        if (originalPerson.dhe_lag1 != null) { //If original person misses lagged level of health, assign current level of health as lagged value
            this.dhe_lag1 = originalPerson.dhe_lag1;
        } else {
            this.dhe_lag1 = originalPerson.dhe;
        }

        if (originalPerson.dhm_lag1 != null) {
            this.dhm_lag1 = originalPerson.dhm_lag1;
        } else {
            this.dhm_lag1 = originalPerson.dhm;
        }

		this.dhm_ghq = originalPerson.dhm_ghq;
		this.dhm_ghq_lag1 = originalPerson.dhm_ghq_lag1;

		if (originalPerson.labourSupplyWeekly_L1 != null) {
			this.labourSupplyWeekly_L1 = originalPerson.labourSupplyWeekly_L1;
		} else {
			this.labourSupplyWeekly_L1 = originalPerson.getLabourSupplyWeekly();
		}

        this.dhesp = originalPerson.dhesp; //Is it fine to assign here?
        this.dhesp_lag1 = originalPerson.dhesp_lag1;
        this.hoursWorkedWeekly = originalPerson.hoursWorkedWeekly;
        this.labourSupplyWeekly = originalPerson.getLabourSupplyWeekly();
        this.fullTimeHourlyEarningsPotential = Math.min(Parameters.MAX_HOURLY_WAGE_RATE, Math.max(Parameters.MIN_HOURLY_WAGE_RATE, originalPerson.fullTimeHourlyEarningsPotential));
        if (originalPerson.L1_fullTimeHourlyEarningsPotential != null) {
            this.L1_fullTimeHourlyEarningsPotential = Math.min(Parameters.MAX_HOURLY_WAGE_RATE, Math.max(Parameters.MIN_HOURLY_WAGE_RATE, originalPerson.L1_fullTimeHourlyEarningsPotential));
        } else {
            this.L1_fullTimeHourlyEarningsPotential = this.fullTimeHourlyEarningsPotential;
        }
        this.desiredAgeDiff = originalPerson.desiredAgeDiff;
        this.desiredEarningsPotentialDiff = originalPerson.desiredEarningsPotentialDiff;
        this.scoreMale = originalPerson.scoreMale;
        this.scoreFemale = originalPerson.scoreFemale;
        this.countMale = originalPerson.countMale;
        this.countFemale = originalPerson.countFemale;
        this.inverseMillsRatioMaxMale = originalPerson.inverseMillsRatioMaxMale;
        this.inverseMillsRatioMinMale  = originalPerson.inverseMillsRatioMinMale;
        this.inverseMillsRatioMaxFemale = originalPerson.inverseMillsRatioMaxFemale;
        this.inverseMillsRatioMinFemale = originalPerson.inverseMillsRatioMinFemale;

        this.adultchildflag = originalPerson.adultchildflag;
        yearlyEquivalisedDisposableIncomeSeries = new Series.Double(this, DoublesVariables.EquivalisedIncomeYearly);
        yearlyEquivalisedConsumptionSeries = new Series.Double(this, DoublesVariables.EquivalisedConsumptionYearly);
        yearlyEquivalisedConsumption = originalPerson.yearlyEquivalisedConsumption;
        sIndexYearMap = new LinkedHashMap<Integer, Double>();
        this.dhh_owned = originalPerson.dhh_owned;
        this.receivesBenefitsFlag = originalPerson.receivesBenefitsFlag;
        this.receivesBenefitsFlag_L1 = originalPerson.receivesBenefitsFlag_L1;
    }


    // ---------------------------------------------------------------------
    // Initialisation methods
    // ---------------------------------------------------------------------

    public void setAdditionalFieldsInInitialPopulation() {

        labourSupplyWeekly = Labour.convertHoursToLabour(model.getInitialHoursWorkedWeekly().get(key.getId()).intValue());
        receivesBenefitsFlag_L1 = receivesBenefitsFlag;
        labourSupplyWeekly_L1 = getLabourSupplyWeekly();

        if(UnionMatchingMethod.SBAM.equals(model.getUnionMatchingMethod())) {
            updateAgeGroup();
        }

        hoursWorkedWeekly = null;	//Not to be updated as labourSupplyWeekly contains this information.
        initializeHouseholdStatus();
        updateVariables(true);
    }

    //This method assign people to age groups used to define types in the SBAM matching procedure
    private void updateAgeGroup() {
        if(dag < 18) {
            ageGroup = 0;
            model.tmpPeopleAssigned++;
        } else if(dag >= 18 && dag < 21) {
            ageGroup = 1;
            model.tmpPeopleAssigned++;
        } else if(dag >= 21 && dag < 24) {
            ageGroup = 2;
            model.tmpPeopleAssigned++;
        } else if(dag >= 24 && dag < 27) {
            ageGroup = 3;
            model.tmpPeopleAssigned++;
        } else if(dag >= 27 && dag < 30) {
            ageGroup = 4;
            model.tmpPeopleAssigned++;
        } else if(dag >= 30 && dag < 33) {
            ageGroup = 5;
            model.tmpPeopleAssigned++;
        } else if(dag >= 33 && dag < 36) {
            ageGroup = 6;
            model.tmpPeopleAssigned++;
        } else if(dag >= 36 && dag < 40) {
            ageGroup = 7;
            model.tmpPeopleAssigned++;
        } else if(dag >= 40 && dag < 45) {
            ageGroup = 8;
            model.tmpPeopleAssigned++;
        } else if(dag >= 45 && dag < 55) {
            ageGroup = 9;
            model.tmpPeopleAssigned++;
        } else if(dag >= 55 && dag < 65) {
            ageGroup = 10;
            model.tmpPeopleAssigned++;
        } else if(dag >= 65) {
            ageGroup = 11;
            model.tmpPeopleAssigned++;
        } else {
            System.out.println("Could not assign age group!");
        }
    }

    private void initializeHouseholdStatus() {

        if(partner != null) {
            household_status = Household_status.Couple;
        }
        else if(idMother != null || idFather != null) {
            household_status = Household_status.Parents;
        }
        else household_status = Household_status.Single;

    }


    // ---------------------------------------------------------------------
    // Event Listener
    // ---------------------------------------------------------------------
    public enum Processes {
        Ageing,
        ProjectEquivConsumption,
        ConsiderCohabitation,
        ConsiderRetirement,
        GiveBirth,
        Health,
        SocialCareIncidence,
        HealthMentalHM1, 				//Predict level of mental health on the GHQ-12 Likert scale (Step 1)
        HealthMentalHM2,				//Modify the prediction from Step 1 by applying increments / decrements for exposure
        HealthMentalHM1HM2Cases,		//Case-based prediction for psychological distress, Steps 1 and 2 together
        InSchool,
        LeavingSchool,
        UpdatePotentialHourlyEarnings,	//Needed to union matching and labour supply
    }

    @Override
    public void onEvent(Enum<?> type) {
        switch ((Processes) type) {
        case Ageing:
//			log.debug("Ageing for person " + this.getKey().getId());
            ageing();
            break;
        case ProjectEquivConsumption:
            projectEquivConsumption();
            break;
        case ConsiderCohabitation:
//			log.debug("BenefitUnit Formation for person " + this.getKey().getId());
            considerCohabitation();
            break;
        case ConsiderRetirement:
            considerRetirement();
            break;
        case GiveBirth:
//			log.debug("Check whether to give birth for person " + this.getKey().getId());
            giveBirth();
            break;
        case Health:
//			log.debug("Health for person " + this.getKey().getId());
			health();
			break;
        case SocialCareIncidence:
            evaluateSocialCareReceipt();
            evaluateSocialCareProvide();
            break;
		case HealthMentalHM1:
			healthMentalHM1Level();
			break;
		case HealthMentalHM2:
			healthMentalHM2Level();
			break;
		case HealthMentalHM1HM2Cases:
			healthMentalHM1HM2Cases();
			break;
		case InSchool:
//			log.debug("In Education for person " + this.getKey().getId());
            inSchool();
            break;
        case LeavingSchool:
            leavingSchool();
            break;
        case UpdatePotentialHourlyEarnings:
//			System.out.println("Update wage equation for person " + this.getKey().getId() + " with age " + age + " with activity_status " + activity_status + " and activity_status_lag " + activity_status_lag + " and toLeaveSchool " + toLeaveSchool + " with education " + education);
            updateFullTimeHourlyEarnings();
            break;
        }
    }


    // ---------------------------------------------------------------------
    // Processes
    // ---------------------------------------------------------------------

    private void ageing() {

        dag++;
        boolean flagDies = considerMortality();
        dag_sq = dag*dag;
        benefitUnit.clearStates(); // states object used to manage optimised decisions
        if (flagDies) {

            death();
        } else if (dag == Parameters.AGE_TO_BECOME_RESPONSIBLE) {

            setupNewBenefitUnit(true);
            considerLeavingHome();
        } else if (dag > Parameters.AGE_TO_BECOME_RESPONSIBLE && adultchildflag!=null && Indicator.True.equals(adultchildflag)) {

            considerLeavingHome();
        }

        //Update years in partnership (before the lagged value is updated)
        dcpyy_lag1 = dcpyy; //Update lag value outside of updateVariables() method
        if(partner != null) {

            if(Objects.equals(idPartner, idPartnerLag1)) {

                dcpyy++;
            } else dcpyy = 0;
        } else dcpyy = 0; //If no partner, set years in partnership to 0 TODO: or should this be set to null?

        //Update variables
        updateVariables(false);	//This also sets the lagged values
        updateAgeGroup();   //Update ageGroup as person ages
    }

    private boolean considerMortality() {

        boolean flagDies = false;
        if (model.getProjectMortality()) {

            if ( Occupancy.Couple.equals(benefitUnit.getOccupancy()) || benefitUnit.getSize() == 1 ) {
                // exclude single parents with dependent children from death

                double mortalityProbability = Parameters.getMortalityProbability(dgn, dag, model.getYear());
                if (model.getEngine().getRandom().nextDouble() < mortalityProbability) {
                    flagDies = true;
                }
            }
        }
        if (dag > Parameters.maxAge) flagDies = true;

        return flagDies;
    }

    //This process should be applied to those at the age to become responsible / leave home OR above if they have the adultChildFlag set to True (i.e. people can move out, but not move back in).
    private void considerLeavingHome() {

        //For those who are moving out, evaluate whether they should have stayed with parents and if yes, set the adultchildflag to true

        boolean toLeaveHome = (housingInnov.nextDouble() < Parameters.getRegLeaveHomeP1a().getProbability(this, Person.DoublesVariables.class)); //If true, should leave home
        if (Les_c4.Student.equals(les_c4)) {

            adultchildflag = Indicator.True; //Students not allowed to leave home to match filtering conditon
        } else {

            if (!toLeaveHome) { //If at the age to leave home but regression outcome is negative, person has adultchildflag set to true (although they still set up a new benefitUnit in the simulation, it's treated differently in the labour supply)

                adultchildflag = Indicator.True;
            } else {

                adultchildflag = Indicator.False;
                setupNewHousehold(true); //If person leaves home, they set up a new household
                //TODO: Household status and similar variables should be updated automatically. Here or elsewhere?
            }
        }
    }

    public boolean considerRetirement() {
        boolean toRetire = false;
        if (dag >= Parameters.MIN_AGE_TO_RETIRE && !Les_c4.Retired.equals(les_c4) && !Les_c4.Retired.equals(les_c4_lag1)) {
            if (Parameters.enableIntertemporalOptimisations) {
                if (Labour.ZERO.equals(getLabourSupplyWeekly())) {
                    toRetire = true;
                }
           } else {
                if (partner != null) { //Follow process R1b (couple) for retirement
                    toRetire = (labourInnov.nextDouble() < Parameters.getRegRetirementR1b().getProbability(this, Person.DoublesVariables.class));
                } else { //Follow process R1a (single) for retirement
                    toRetire = (labourInnov.nextDouble() < Parameters.getRegRetirementR1a().getProbability(this, Person.DoublesVariables.class));
                }
            }
            if (toRetire) {
                setLes_c4(Les_c4.Retired);
                labourSupplyWeekly = Labour.ZERO;
            }
        }
        return toRetire;
    }
    
	/*
	This method corresponds to Step 1 of the mental health evaluation: predict level of mental health on the GHQ-12 Likert scale based on observable characteristics
	 */
	protected void healthMentalHM1Level() {
		if (dag >= 16) {
			double score = Parameters.getRegHealthHM1Level().getScore(this, Person.DoublesVariables.class);
            double rmse = Parameters.getRMSEForRegression("HM1");
            double gauss = healthInnov.nextGaussian();
			dhm = constrainDhmEstimate(score + rmse*gauss);
		}
	}

	/*
	This method corresponds to Step 2 of the mental health evaluation: increment / decrement the outcome of Step 1 depending on exposures that individual experienced.
	Filtering: only applies to those with Age>=16 & Age<=64. Different estimates for males and females.
	 */
	protected void healthMentalHM2Level() {

		double dhmPrediction;
		if (dag >= 25 && dag <= 64) {
			if (Gender.Male.equals(getDgn())) {
				dhmPrediction = Parameters.getRegHealthHM2LevelMales().getScore(this, Person.DoublesVariables.class);
				dhm = constrainDhmEstimate(dhmPrediction+dhm);
			} else if (Gender.Female.equals(getDgn())) {
				dhmPrediction = Parameters.getRegHealthHM2LevelFemales().getScore(this, Person.DoublesVariables.class);
				dhm = constrainDhmEstimate(dhmPrediction+dhm);
			} else System.out.println("healthMentalHM2 method in Person class: Person has no gender!");
		}
	}

	/*
	Case-based measure of psychological distress, Steps 1 and 2 modelled together
 	*/
	protected void healthMentalHM1HM2Cases() {

		if (dag >= 16) {
			double tmp_step1_score = 0, tmp_step2_score = 0, tmp_total_score = 0, tmp_probability = 0;
			boolean tmp_outcome;

			tmp_step1_score = Parameters.getRegHealthHM1Case().getScore(this, Person.DoublesVariables.class); // Obtain score from Step 1 of case-based psychological distress model

			if (dag >= 25 && dag <= 64) {
				if (Gender.Male.equals(getDgn())) {
					tmp_step2_score = Parameters.getRegHealthHM2CaseMales().getScore(this, Person.DoublesVariables.class); // Obtain score from Step 2 of case-based psychological distress model
				} else if (Gender.Female.equals(getDgn())) {
					tmp_step2_score = Parameters.getRegHealthHM2CaseFemales().getScore(this, Person.DoublesVariables.class); // Obtain score from Step 2 of case-based psychological distress model
				} else System.out.println("healthMentalHM2 method in Person class: Person has no gender!");
			}

			//Put together: get total score, convert to probability, get event, set dummy
			// 1. Sum scores from Step 1 and 2. This produces the basic score modified by the effect of transitions modelled in Step 2.
			tmp_total_score = tmp_step1_score + tmp_step2_score;
			// 2. Convert to probability
			tmp_probability = 1.0 / (1.0 + Math.exp(-tmp_total_score));
			// 3. Get event outcome
			tmp_outcome = model.getEngine().getRandom().nextDouble() < tmp_probability;
			// 4. Set dhm_ghq dummy
			setDhm_ghq(tmp_outcome);
		}
	}

	/*
	Psychological distress on the GHQ-12 scale has no meaning outside of the original values between 0 and 36, but we model this variable on a continuous scale. If the predicted value is outside of this interval, limit it to fall within these values.
	 */
	protected Double constrainDhmEstimate(Double dhm) {
		if (dhm < 0.) {
			dhm = 0.;
		} else if (dhm > 36.) {
			dhm = 36.;
		}
		return dhm;
	}

	//Health process defines health using H1a or H1b process
	protected void health() {		

		if((dag >= 16 && dag <= 29) && Les_c4.Student.equals(les_c4) && leftEducation == false) {
            //If age is between 16 - 29 and individual has always been in education, follow process H1a:

            Map<Dhe,Double> probs = Parameters.getRegHealthH1a().getProbabilities(this, Person.DoublesVariables.class);
            dhe = ManagerRegressions.multiEvent(probs, healthInnov.nextDouble());
        } else if(dag >= 16) {

            Map<Dhe,Double> probs = Parameters.getRegHealthH1b().getProbabilities(this, Person.DoublesVariables.class);
            dhe = ManagerRegressions.multiEvent(probs, healthInnov.nextDouble());

            //If age is over 16 and individual is not in continuous education, also follow process H2b to calculate the probability of long-term sickness / disability:
            boolean becomeLTSickDisabled = (healthInnov.nextDouble() < Parameters.getRegHealthH2b().getProbability(this, Person.DoublesVariables.class));
            //TODO: Do we want to allow long-term sick or disabled to recover?
            if(becomeLTSickDisabled == true) {
                dlltsd = Indicator.True;
            } else if(becomeLTSickDisabled == false) {
                dlltsd = Indicator.False;
            }
        }
    }

    protected void evaluateSocialCareReceipt() {

        needSocialCare = Indicator.False;
        careHoursFromFormalWeekly = 0.0;
        careFormalExpenditureWeekly = 0.0;
        careHoursFromPartnerWeekly = 0.0;
        careHoursFromParentWeekly = 0.0;
        careHoursFromDaughterWeekly = 0.0;
        careHoursFromSonWeekly = 0.0;
        careHoursFromOtherWeekly = 0.0;
        socialCareMarketAll = SocialCareMarketAll.None;
        careFromFormal = false;
        careFromPartner = false;
        careFromDaughter = false;
        careFromSon = false;
        careFromOther = false;
        drawProvCareIncidence = -9.;
        drawProvCareHours = -9.;

        if ((dag < Parameters.MIN_AGE_FORMAL_SOCARE) && Indicator.True.equals(dlltsd)) {
            // under 65 years old with disability

            double probRecCare = Parameters.getRegReceiveCareS1a().getProbability(this, Person.DoublesVariables.class);
            if (socialCareInnov.nextDouble() < probRecCare) {
                // receive social care

                double score = Parameters.getRegCareHoursS1b().getScore(this,Person.DoublesVariables.class);
                double rmse = Parameters.getRMSEForRegression("S1b");
                careHoursFromParentWeekly = Math.min(150.0, Math.exp(score + rmse * socialCareInnov.nextGaussian()));
            }
        }

        if (dag >= Parameters.MIN_AGE_FORMAL_SOCARE) {
            // need care only projected for 65 and over due to limitations of data used for parameterisation

            double rnd1 = socialCareInnov.nextDouble();
            double probNeedCare = Parameters.getRegNeedCareS2a().getProbability(this, Person.DoublesVariables.class);
            if (rnd1 < probNeedCare) {
                // need care
                needSocialCare = Indicator.True;
            }

            double probRecCare = Parameters.getRegReceiveCareS2b().getProbability(this, Person.DoublesVariables.class);
            if (rnd1 < probRecCare) {
                // receive care

                needSocialCare = Indicator.True;
                Map<SocialCareMarket,Double> probs1 = Parameters.getRegSocialCareMarketS2c().getProbabilites(this, Person.DoublesVariables.class, SocialCareMarket.class);
                SocialCareMarket socialCareMarket = ManagerRegressions.multiEvent(probs1, socialCareInnov.nextDouble());
                socialCareMarketAll = SocialCareMarketAll.getCode(socialCareMarket);
                if (!SocialCareMarket.Informal.equals(socialCareMarketAll))
                    careFromFormal = true;

                if (!SocialCareMarket.Formal.equals(socialCareMarketAll)) {
                    // some informal care received

                    if (partner!=null) {
                        // check if receive care from partner

                        double probPartnerCare = Parameters.getRegReceiveCarePartnerS2d().getProbability(this, Person.DoublesVariables.class);
                        if (socialCareInnov.nextDouble() < probPartnerCare) {
                            // receive care from partner - check for supplementary carers

                            careFromPartner = true;
                            Map<PartnerSupplementaryCarer,Double> probs2 = Parameters.getRegPartnerSupplementaryCareS2e().getProbabilites(this, Person.DoublesVariables.class, PartnerSupplementaryCarer.class);
                            PartnerSupplementaryCarer cc = ManagerRegressions.multiEvent(probs2, socialCareInnov.nextDouble());
                            if (PartnerSupplementaryCarer.Daughter.equals(cc))
                                careFromDaughter = true;
                            if (PartnerSupplementaryCarer.Son.equals(cc))
                                careFromSon = true;
                            if (PartnerSupplementaryCarer.Other.equals(cc))
                                careFromOther = true;
                        }
                    }
                    if (!careFromPartner) {
                        // no care from partner - identify who supplies informal care

                        Map<NotPartnerInformalCarer,Double> probs2 = Parameters.getRegNotPartnerInformalCareS2f().getProbabilites(this, Person.DoublesVariables.class, NotPartnerInformalCarer.class);
                        NotPartnerInformalCarer cc = ManagerRegressions.multiEvent(probs2, socialCareInnov.nextDouble());
                        if (NotPartnerInformalCarer.DaughterOnly.equals(cc) || NotPartnerInformalCarer.DaughterAndSon.equals(cc) || NotPartnerInformalCarer.DaughterAndOther.equals(cc))
                            careFromDaughter = true;
                        if (NotPartnerInformalCarer.SonOnly.equals(cc) || NotPartnerInformalCarer.DaughterAndSon.equals(cc) || NotPartnerInformalCarer.SonAndOther.equals(cc))
                            careFromSon = true;
                        if (NotPartnerInformalCarer.OtherOnly.equals(cc) || NotPartnerInformalCarer.SonAndOther.equals(cc) || NotPartnerInformalCarer.DaughterAndOther.equals(cc))
                            careFromOther = true;
                    }
                }
                if (careFromPartner) {
                    double score = Parameters.getRegPartnerCareHoursS2g().getScore(this,Person.DoublesVariables.class);
                    double rmse = Parameters.getRMSEForRegression("S2g");
                    careHoursFromPartnerWeekly = Math.min(150.0, Math.exp(score + rmse * socialCareInnov.nextGaussian()));
                }
                if (careFromDaughter) {
                    double score = Parameters.getRegDaughterCareHoursS2h().getScore(this,Person.DoublesVariables.class);
                    double rmse = Parameters.getRMSEForRegression("S2h");
                    careHoursFromDaughterWeekly = Math.min(150.0, Math.exp(score + rmse * socialCareInnov.nextGaussian()));
                }
                if (careFromSon) {
                    double score = Parameters.getRegSonCareHoursS2i().getScore(this,Person.DoublesVariables.class);
                    double rmse = Parameters.getRMSEForRegression("S2i");
                    careHoursFromSonWeekly = Math.min(150.0, Math.exp(score + rmse * socialCareInnov.nextGaussian()));
                }
                if (careFromOther) {
                    double score = Parameters.getRegOtherCareHoursS2j().getScore(this,Person.DoublesVariables.class);
                    double rmse = Parameters.getRMSEForRegression("S2j");
                    careHoursFromOtherWeekly = Math.min(150.0, Math.exp(score + rmse * socialCareInnov.nextGaussian()));
                }
                if (careFromFormal) {
                    double score = Parameters.getRegFormalCareHoursS2k().getScore(this,Person.DoublesVariables.class);
                    double rmse = Parameters.getRMSEForRegression("S2k");
                    careHoursFromFormalWeekly = Math.min(150.0, Math.exp(score + rmse * socialCareInnov.nextGaussian()));
                    careFormalExpenditureWeekly = careHoursFromFormalWeekly * Parameters.getTimeSeriesValue(model.getYear(), TimeSeriesVariable.CarerWageRate);
                }
            }
            if (Indicator.False.equals(needSocialCare)) {
                if (careHoursFromFormalWeekly + careHoursFromPartnerWeekly + careHoursFromDaughterWeekly + careHoursFromSonWeekly + careHoursFromOtherWeekly > 0.0)
                    throw new RuntimeException("projected non-zero social care hours when no need of social care");
            }
        }
    }

    protected void evaluateSocialCareProvide() {
        evaluateSocialCareProvide(Parameters.getTimeSeriesValue(model.getYear(),TimeSeriesVariable.CareProvisionAdjustment));
    }

    public void evaluateSocialCareProvide(double probitAdjustment) {

        careHoursProvidedWeekly = 0.0;
        careProvidedTo = SocialCareProvidedTo.None;
        boolean careToPartner = false;
        boolean careToOther = false;
        double careHoursToPartner = 0.0;
        if (drawProvCareIncidence < 0.) {
            drawProvCareIncidence = socialCareInnov.nextDouble();
            drawProvCareHours = socialCareInnov.nextGaussian();
        }
        if (dag >= Parameters.AGE_TO_BECOME_RESPONSIBLE) {

            // check if care provided to partner
            // identified in method evaluateSocialCareReceipt
            if (partner!=null) {
                if (partner.careFromPartner) {
                    careToPartner = true;
                    careHoursToPartner = partner.getCareHoursFromPartnerWeekly();
                }
            }

            // check if care provided to "other"
            if (careToPartner) {
                double score = Parameters.getRegCarePartnerProvCareToOtherS3a().getScore(this, Person.DoublesVariables.class);
                double prob = Parameters.getRegCarePartnerProvCareToOtherS3a().getProbability(score + probitAdjustment);
                if (drawProvCareIncidence < prob)
                    careToOther = true;
            } else {
                double score = Parameters.getRegNoCarePartnerProvCareToOtherS3b().getScore(this, Person.DoublesVariables.class);
                double prob = Parameters.getRegNoCarePartnerProvCareToOtherS3b().getProbability(score + probitAdjustment);
                if (drawProvCareIncidence < prob)
                    careToOther = true;
            }

            // update care provision states
            if (careToPartner || careToOther) {

                if (careToPartner && careToOther) {
                    careProvidedTo = SocialCareProvidedTo.PartnerAndOther;
                } else if (careToPartner) {
                    careProvidedTo = SocialCareProvidedTo.OnlyPartner;
                } else {
                    careProvidedTo = SocialCareProvidedTo.OnlyOther;
                }
                if (SocialCareProvidedTo.OnlyPartner.equals(careProvidedTo)) {
                    careHoursProvidedWeekly = careHoursToPartner;
                } else {
                    double score = Parameters.getRegCareHoursProvS3e().getScore(this,Person.DoublesVariables.class);
                    double rmse = Parameters.getRMSEForRegression("S3e");
                    careHoursProvidedWeekly = Math.max(careHoursToPartner + 1.0, Math.min(150.0, Math.exp(score + rmse * drawProvCareHours)));
                }
            }
        }
    }

    protected void inSchool() {

        //Min age to leave education set to 16 (from 18 previously) but note that age to leave home is 18.
        if(les_c4.equals(Les_c4.Retired) || dag < Parameters.MIN_AGE_TO_LEAVE_EDUCATION || dag > Parameters.MAX_AGE_TO_ENTER_EDUCATION) {		//Only apply module for persons who are old enough to consider leaving education, but not retired
            return;
        }

        //If age is between 16 - 29 and individual has always been in education, follow process E1a:
        else if(les_c4.equals(Les_c4.Student) && !leftEducation && dag >= Parameters.MIN_AGE_TO_LEAVE_EDUCATION) { //leftEducation is initialised to false and updated to true when individual leaves education (and never reset).
            if (dag <= Parameters.MAX_AGE_TO_LEAVE_CONTINUOUS_EDUCATION) {
                double toStayAtSchoolScore = Parameters.getRegEducationE1a().getScore(this, Person.DoublesVariables.class);
                toLeaveSchool = (labourInnov.nextDouble() >= Parameters.getRegEducationE1a().getProbability(this, Person.DoublesVariables.class)); //If event is true, stay in school.  If event is false, leave school.
            } else {
                toLeaveSchool = true; //Hasn't left education until 30 - force out
            }
        }

        //If age is between 16 - 45 and individual has not continuously been in education, follow process E1b:
        //Either individual is currently a student and has left education at some point in the past (so returned) or individual is not a student so has not been in continuous education:
        else if(dag <= 45 && (!les_c4.equals(Les_c4.Student) || leftEducation)) { //leftEducation is initialised to false and updated to true when individual leaves education for the first time (and never reset).
            //TODO: If regression outcome of process E1b is true, set activity status to student and der (return to education indicator) to true?
            if (labourInnov.nextDouble() < Parameters.getRegEducationE1b().getProbability(this, Person.DoublesVariables.class)) { //If event is true, re-enter education.  If event is false, leave school

//				System.out.println("Persid " + getKey().getId() + " Aged: " + dag + " With activity status: " + les_c4 + " Assigned to the E1b process");

                setLes_c4(Les_c4.Student);
                setDer(Indicator.True);
                setDed(Indicator.True);
                labourSupplyWeekly = Labour.ZERO; //Assume no part-time work while studying
                //TODO: Note that individuals re-entering education do not have a new level of education set. (They don't "leave school")
            }
            else if (les_c4.equals(Les_c4.Student)){ //If activity status is student but regression to be in education was evaluated to false, remove student status
                setLes_c4(Les_c4.NotEmployed);
                setDed(Indicator.False);
                toLeaveSchool = true; //Test what happens if people who returned to education leave again
            }
        }
        else if (dag > 45 && les_c4.equals(Les_c4.Student)) { //People above 45 shouldn't be in education, so if someone re-entered at 45 in previous step, force out
            setLes_c4(Les_c4.NotEmployed);
            setDed(Indicator.False);
        }



    }

    protected void leavingSchool() {
        if(toLeaveSchool) {
            setEducationLevel(); //If individual leaves school follow process E2a to assign level of education
            setSedex(Indicator.True); //Set variable left education (sedex) if leaving school
            setDed(Indicator.False); //Set variable in education (ded) to false if leaving school
            setLeftEducation(true); //This is not reset and indicates if individual has ever left school - used with health process
            setLes_c4(Les_c4.NotEmployed); //Set activity status to NotEmployed when leaving school to remove Student status
        }
    }


    protected void considerCohabitation() {

        toBePartnered = false;
        if (model.getCountry().equals(Country.UK)) {

            //Apply only to individuals above age defined in MIN_AGE_MARRIAGE
            if (dag >= Parameters.MIN_AGE_COHABITATION) {

                //If not in partnership, follow U1a or U1b to determine probability of entering partnership
                if (partner == null) {

                    //Follow process U1a for individuals aged MIN_AGE_MARRIAGE-29 who are in continuous education:
                    if (dag <= 29 && les_c4.equals(Les_c4.Student) && leftEducation == false) {

                        toBePartnered = (cohabitInnov.nextDouble() < Parameters.getRegPartnershipU1a().getProbability(this, Person.DoublesVariables.class));
                        if (toBePartnered) { //If true, look for a partner
                            model.getPersonsToMatch().get(dgn).get(getRegion()).add(this); //Will look for partner in model's unionMatching process
                        }
                    }
                    //Follow process U1b for individuals who are not in continuous education:
                    else if ((les_c4.equals(Les_c4.Student) && leftEducation == true) || !les_c4.equals(Les_c4.Student)) {

                        toBePartnered = (cohabitInnov.nextDouble() < Parameters.getRegPartnershipU1b().getProbability(this, Person.DoublesVariables.class));
                        if (toBePartnered) {
                            model.getPersonsToMatch().get(dgn).get(getRegion()).add(this);
                        }
                    }
                }

                //If in partnership, follow U2b to determine the probability of exiting partnership by female member of the couple not in education
                //Note: this implies a 0 probability of splitting for couples in which female is in continuous education
                else if (partner != null) {

                    if (dgn.equals(Gender.Female) && ((les_c4.equals(Les_c4.Student) && leftEducation == true) || !les_c4.equals(Les_c4.Student))) {

                        if (cohabitInnov.nextDouble() < Parameters.getRegPartnershipU2b().getProbability(this, Person.DoublesVariables.class)) { //If true, leave partner

                            leavePartner();
                        }
                    }
                }
            }
        }
        else if (model.getCountry().equals(Country.IT)) {

            if (dag >= Parameters.MIN_AGE_COHABITATION) {

                //If not in partnership, follow U1a or U1b to determine probability of entering partnership
                if (partner == null) {

                    //Follow process U1 for individuals who are not in continuous education:
                    if ((les_c4.equals(Les_c4.Student) && leftEducation == true) || !les_c4.equals(Les_c4.Student)) {

                        toBePartnered = (cohabitInnov.nextDouble() < Parameters.getRegPartnershipITU1().getProbability(this, Person.DoublesVariables.class));
                        if (toBePartnered) {

                            model.getPersonsToMatch().get(dgn).get(getRegion()).add(this);
                        }
                    }
                }

                //If in partnership, follow U2 to determine the probability of exiting partnership by female member of the couple not in education
                //Note: this implies a 0 probability of splitting for couples in which female is in continuous education
                else if (partner != null) {

                    if (dgn.equals(Gender.Female) && ((les_c4.equals(Les_c4.Student) && leftEducation == true) || !les_c4.equals(Les_c4.Student))) {

                        if (cohabitInnov.nextDouble() < Parameters.getRegPartnershipITU2().getProbability(this, Person.DoublesVariables.class)) { //If true, leave partner

                            leavePartner();
                        }
                    }
                }
            }
        }
    }


    private void giveBirth() {				//To be called once per year after fertility alignment

        if(toGiveBirth) {		//toGiveBirth is determined by fertility alignment (in the model class)

            Gender babyGender = (fertilityInnov.nextDouble() < Parameters.PROB_NEWBORN_IS_MALE) ? Gender.Male : Gender.Female;

            //Give birth to new person and add them to benefitUnit.
            Person child = new Person(babyGender, this);
            model.getPersons().add(child);
            benefitUnit.addChild(child);

            //Update maternity status
            benefitUnit.newBornUpdate();			//Update benefitUnit fields related to new born children
            toGiveBirth = false;						//Reset boolean for next year
        }
    }


    protected void initialisePotentialHourlyEarnings() {

        double logPotentialHourlyEarnings, score, rmse, gauss = wagesInnov.nextGaussian();
        if (dgn.equals(Gender.Male)) {
            score = Parameters.getRegWagesMales().getScore(this, Person.DoublesVariables.class);
            rmse = Parameters.getRMSEForRegression("Wages_Males");
        } else {
            score = Parameters.getRegWagesFemales().getScore(this, Person.DoublesVariables.class);
            rmse = Parameters.getRMSEForRegression("Wages_Females");
        }
        logPotentialHourlyEarnings = score + rmse * gauss;
        double upratedLevelPotentialHourlyEarnings = Math.exp(logPotentialHourlyEarnings);
        setFullTimeHourlyEarningsPotential(upratedLevelPotentialHourlyEarnings);
        setL1_fullTimeHourlyEarningsPotential(upratedLevelPotentialHourlyEarnings);
    }


    protected void updateFullTimeHourlyEarnings() {

        double rmse;
        if (les_c4_lag1.equals(Les_c4.EmployedOrSelfEmployed)) {
            if (wageRegressionRandomComponentE == null || !model.fixRegressionStochasticComponent) {
                if (Gender.Male.equals(dgn)) {
                    rmse = Parameters.getRMSEForRegression("Wages_MalesE");
                } else {
                    rmse = Parameters.getRMSEForRegression("Wages_FemalesE");
                }
                wageRegressionRandomComponentE = rmse * wagesInnov.nextGaussian();
            }
        } else {
            if (wageRegressionRandomComponentNE == null || !model.fixRegressionStochasticComponent) {
                if (Gender.Male.equals(dgn)) {
                    rmse = Parameters.getRMSEForRegression("Wages_MalesNE");
                } else {
                    rmse = Parameters.getRMSEForRegression("Wages_FemalesNE");
                }
                wageRegressionRandomComponentNE = rmse * wagesInnov.nextGaussian();
            }
        }

        double logFullTimeHourlyEarnings;
        if(Gender.Male.equals(dgn)) {
            if (Les_c4.EmployedOrSelfEmployed.equals(les_c4_lag1)) {
                logFullTimeHourlyEarnings = Parameters.getRegWagesMalesE().getScore(this, Person.DoublesVariables.class) + wageRegressionRandomComponentE;
            }
            else {
                logFullTimeHourlyEarnings = Parameters.getRegWagesMalesNE().getScore(this, Person.DoublesVariables.class) + wageRegressionRandomComponentNE;
            }
        } else {
            if (Les_c4.EmployedOrSelfEmployed.equals(les_c4_lag1)) {
                logFullTimeHourlyEarnings = Parameters.getRegWagesFemalesE().getScore(this, Person.DoublesVariables.class) + wageRegressionRandomComponentE;
            }
            else {
                logFullTimeHourlyEarnings = Parameters.getRegWagesFemalesNE().getScore(this, Person.DoublesVariables.class) + wageRegressionRandomComponentNE;
            }
        }

        // Uprate and set level of potential earnings
        double upratedFullTimeHourlyEarnings = Math.exp(logFullTimeHourlyEarnings);
        if (upratedFullTimeHourlyEarnings < Parameters.MIN_HOURLY_WAGE_RATE) {
            setFullTimeHourlyEarningsPotential(Parameters.MIN_HOURLY_WAGE_RATE);
        } else if (upratedFullTimeHourlyEarnings > Parameters.MAX_HOURLY_WAGE_RATE) {
            setFullTimeHourlyEarningsPotential(Parameters.MAX_HOURLY_WAGE_RATE);
        } else {
            setFullTimeHourlyEarningsPotential(upratedFullTimeHourlyEarnings);
        }
    }
    public void setYpncp(double val) {
        ypncp = val;
    }
    public void setYpnoab(double val) {
        ypnoab = val;
    }
    public double getPensionIncomeAnnual() {
        return Math.sinh(ypnoab)*12.0;
    }
    private double setIncomeBySource(double score, double rmse, IncomeSource source, RegressionScoreType scoreType) {

        double income = 0.0, gauss, minInc, maxInc;
        boolean redraw = true;
        if (IncomeSource.PrivatePension.equals(source)) {
            minInc = Parameters.MIN_PERSONAL_PENSION_PER_MONTH;
            maxInc = Parameters.MAX_PERSONAL_PENSION_PER_MONTH;
        } else if (IncomeSource.CapitalIncome.equals(source)) {
            minInc = Parameters.MIN_CAPITAL_INCOME_PER_MONTH;
            maxInc = Parameters.MAX_CAPITAL_INCOME_PER_MONTH;
        } else {
            throw new RuntimeException("source not recognised for setting income");
        }
        while (redraw) {
            gauss = capitalInnov.nextGaussian();
            double incomeVal = 0.;

            if (RegressionScoreType.Asinh.equals(scoreType)) {
                incomeVal = Math.sinh( score + rmse * gauss );

            } else if (RegressionScoreType.Level.equals(scoreType)) {
                incomeVal = score + rmse * gauss;
            }

            income = Math.max(minInc, incomeVal);

            if (income < maxInc) {
                redraw = false;
            }
        }
        return income;
    }
    protected void updateNonLabourIncome() {

<<<<<<< HEAD
        // ypncp: inverse hyperbolic sine of capital income per month
        // ypnoab: inverse hyperbolic sine of pension income per month
        // yptciihs_dv: inverse hyperbolic sine of capital and pension income per month
        // variables updated with labour supply when enableIntertemporalOptimisations (as retirement can affect wealth and pension income)
        if (dag >= Parameters.MIN_AGE_TO_HAVE_INCOME) {
            if (dag <= 29 && Les_c4.Student.equals(les_c4) && leftEducation == false) {
                boolean hasCapitalIncome = (capitalInnov.nextDouble() < Parameters.getRegIncomeI3a_selection().getProbability(this, Person.DoublesVariables.class)); // If true, individual receives capital income ypncp. Amount modelled in the next step.
                if (hasCapitalIncome) {
                    double score = Parameters.getRegIncomeI3a().getScore(this, Person.DoublesVariables.class);
                    double rmse = Parameters.getRMSEForRegression("I3a");
                    double capinclevel = setIncomeBySource(score, rmse, IncomeSource.CapitalIncome);
                    ypncp = Parameters.asinh(capinclevel); //Capital income amount
                }
                else ypncp = 0.; //If no capital income, set amount to 0
            } else if ((Les_c4.Student.equals(les_c4) && leftEducation == true) || !les_c4.equals(Les_c4.Student)) {
                boolean hasCapitalIncome = (capitalInnov.nextDouble() < Parameters.getRegIncomeI3b_selection().getProbability(this, Person.DoublesVariables.class)); // If true, individual receives capital income ypncp. Amount modelled in the next step.
                if (hasCapitalIncome) {
                    double score = Parameters.getRegIncomeI3b().getScore(this, Person.DoublesVariables.class);
                    double rmse = Parameters.getRMSEForRegression("I3b");
                    double capinclevel = setIncomeBySource(score, rmse, IncomeSource.CapitalIncome);
                    ypncp = Parameters.asinh(capinclevel); //Capital income amount
                }
                else ypncp = 0.; //If no capital income, set amount to 0
            }
            if (Les_c4.Retired.equals(les_c4)) { // Retirement decision is modelled in the retirement process. Here only the amount of pension income for retired individuals is modelled.

                double score, rmse;
                if (Les_c4.Retired.equals(les_c4_lag1)) { // If person was retired in the previous period, use process I4b
                    score = Parameters.getRegIncomeI4b().getScore(this, Person.DoublesVariables.class);
                    rmse = Parameters.getRMSEForRegression("I4b");
                } else { // For individuals in the first year of retirement, use process I4a
                    score = Parameters.getRegIncomeI4a().getScore(this, Person.DoublesVariables.class);
                    rmse = Parameters.getRMSEForRegression("I4a");
                }

                double pensioninclevel = setIncomeBySource(score, rmse, IncomeSource.PrivatePension);
                ypnoab = Parameters.asinh(pensioninclevel);
                if (ypnoab < 0 ) {
                    ypnoab = 0.;
=======
        if (Parameters.enableIntertemporalOptimisations) {
            throw new RuntimeException("request to update non-labour income in person object when wealth is explicit");
        } else {
            // ypncp: inverse hyperbolic sine of capital income per month
            // ypnoab: inverse hyperbolic sine of pension income per month
            // yptciihs_dv: inverse hyperbolic sine of capital and pension income per month
            // variables updated with labour supply when enableIntertemporalOptimisations (as retirement can affect wealth and pension income)
            if (dag >= Parameters.MIN_AGE_TO_HAVE_INCOME) {
                if (dag <= 29 && Les_c4.Student.equals(les_c4) && leftEducation == false) {
                    boolean hasCapitalIncome = (capitalInnov.nextDouble() < Parameters.getRegIncomeI3a_selection().getProbability(this, Person.DoublesVariables.class)); // If true, individual receives capital income ypncp. Amount modelled in the next step.
                    if (hasCapitalIncome) {
                        double score = Parameters.getRegIncomeI3a().getScore(this, Person.DoublesVariables.class);
                        double rmse = Parameters.getRMSEForRegression("I3a");
                        double capinclevel = setIncomeBySource(score, rmse, IncomeSource.CapitalIncome, RegressionScoreType.Asinh);
                        ypncp = Parameters.asinh(capinclevel); //Capital income amount
                    }
                    else ypncp = 0.; //If no capital income, set amount to 0
                } else if ((Les_c4.Student.equals(les_c4) && leftEducation == true) || !les_c4.equals(Les_c4.Student)) {
                    boolean hasCapitalIncome = (capitalInnov.nextDouble() < Parameters.getRegIncomeI3b_selection().getProbability(this, Person.DoublesVariables.class)); // If true, individual receives capital income ypncp. Amount modelled in the next step.
                    if (hasCapitalIncome) {
                        double score = Parameters.getRegIncomeI3b().getScore(this, Person.DoublesVariables.class);
                        double rmse = Parameters.getRMSEForRegression("I3b");
                        double capinclevel = setIncomeBySource(score, rmse, IncomeSource.CapitalIncome, RegressionScoreType.Asinh);
                        ypncp = Parameters.asinh(capinclevel); //Capital income amount
                    }
                    else ypncp = 0.; //If no capital income, set amount to 0
                }
                if (Les_c4.Retired.equals(les_c4)) { // Retirement decision is modelled in the retirement process. Here only the amount of pension income for retired individuals is modelled.

                    /*
                        Private pension income when individual was retired in the previous period is modelled using process I4b.

                        Private pension income when individual moves from non-retirement to retirement is modelled using:
                        i) process I5a_selection, to determine who receives private pension income
                        ii) process I5b_amount, for those who are determined to receive private pension income by process I5a_selection. I5b_amount is modelled in levels using linear regression.
                    */

                    double score, rmse, pensionIncLevel = 0.;
                    if (Les_c4.Retired.equals(les_c4_lag1)) {
                            // If person was retired in the previous period (and the simulation is not in its initial year), use process I4b
                            score = Parameters.getRegIncomeI4b().getScore(this, Person.DoublesVariables.class);
                            rmse = Parameters.getRMSEForRegression("I4b");
                            pensionIncLevel = setIncomeBySource(score, rmse, IncomeSource.PrivatePension, RegressionScoreType.Asinh);
                    } else {
                        // For individuals in the first year of retirement, use processes I5a_selection and I5b_amount
                        boolean hasPrivatePensionIncome = (capitalInnov.nextDouble() < Parameters.getRegIncomeI5a_selection().getProbability(this, Person.DoublesVariables.class)); // If true, individual receives private pension income. Amount modelled in the next step.
                        if (hasPrivatePensionIncome) {
                            score = Parameters.getRegIncomeI5b_amount().getScore(this, Person.DoublesVariables.class);
                            rmse = Parameters.getRMSEForRegression("I5b");
                            pensionIncLevel = setIncomeBySource(score, rmse, IncomeSource.PrivatePension, RegressionScoreType.Level);
                        }
                    }

                    ypnoab = Parameters.asinh(pensionIncLevel);
>>>>>>> 9959758f
                }
            }

            double capital_income_multiplier = model.getSavingRate()/Parameters.SAVINGS_RATE;
            double yptciihs_dv_tmp_level = capital_income_multiplier*(Math.sinh(ypncp) + Math.sinh(ypnoab)); //Multiplied by the capital income multiplier, defined as chosen savings rate divided by the long-term average (specified in Parameters class)
            yptciihs_dv = Parameters.asinh(yptciihs_dv_tmp_level); //Non-employment non-benefit income is the sum of capital income and, for retired individuals, pension income.

            if (yptciihs_dv > 13.0) {
                yptciihs_dv = 13.5;
            }
        }
        if (Parameters.enableIntertemporalOptimisations)
            throw new RuntimeException("request to update non-labour income in person object when wealth is explicit");
    }


    // ---------------------------------------------------------------------
    // Other Methods
    // ---------------------------------------------------------------------


    private boolean becomeResponsibleInHouseholdIfPossible() {
        if(dgn.equals(Gender.Male)) {
            if(benefitUnit.getMale() == null) {
                benefitUnit.setMale(this);	//This person is male, so becomes responsible male of benefitUnit
                return benefitUnit.getMale() == this;			//Should return true;
            }
            else return false;
//			else throw new IllegalArgumentException("ERROR - BenefitUnit " + benefitUnit.getKey().getId() + " already has a responsible male!  Cannot set resonsible male as person " + key.getId());
        }
        else {	//This person is female
            if(benefitUnit.getFemale() == null) {
                benefitUnit.setFemale(this);	//This person is female, so becomes responsible female of benefitUnit
                return benefitUnit.getFemale() == this;		//Should return true;
            }
            else return false;
//			else throw new IllegalArgumentException("ERROR - BenefitUnit " + benefitUnit.getKey().getId() + " already has a responsible female!  Cannot set resonsible female as person " + key.getId());
        }
    }

    public boolean atRiskOfWork() {

        /*
        Person "flexible in labour supply" must meet the following conditions:
        age >= 16 and <= 75
        not a student or retired
        not disabled
         */

        if(dag < Parameters.MIN_AGE_FLEXIBLE_LABOUR_SUPPLY)
            return false;
        if(dag > Parameters.MAX_AGE_FLEXIBLE_LABOUR_SUPPLY)
            return false;
        if (les_c4.equals(Les_c4.Retired))
            return false;
        if(les_c4.equals(Les_c4.Student))
            return false;
        if(dlltsd.equals(Indicator.True))
            return false;

        //For cases where the participation equation used for the Heckmann Two-stage correction of the wage equation results in divide by 0 errors.
        //These people will not work for any wage (their activity status will will be set to Nonwork in the Labour Market Module
        double inverseMillsRatio = getDoubleValue(DoublesVariables.InverseMillsRatio);
        if(!Double.isFinite(inverseMillsRatio)) {
            return false;
        }

        return true;		//Else return true
    }


    // Assign education level to school leavers using MultiProbitRegression
    // Note that persons are now assigned a Low education level by default at birth (to prevent null pointer exceptions when persons become old enough to marry while still being a student
    // (we now allow students to marry, given they can re-enter school throughout their lives).
    // The module only applies to students who are leaving school (activityStatus == Student and toLeaveSchool == true) - see inSchool()
    //TODO: Follow process E2a to assign education level
    private void setEducationLevel() {

//		if( activity_status.equals(Les_c4.Student) && toLeaveSchool) {

            //TODO: Need to see if it is possible to change MultiProbitRegression, so that we don't have to pass the Education class below, as it could
            // potentially cause problems if this variable would ever be set as a different class to the type that MultiProbitRegression has been
            // initialised with (i.e. the T type in the classes).


            Map<Education,Double> probs = Parameters.getRegEducationE2a().getProbabilities(this, Person.DoublesVariables.class);
            Education newEducationLevel = ManagerRegressions.multiEvent(probs, educationInnov.nextDouble());

//			System.out.println("Persid " + getKey().getId() + " Aged: " + dag + " With activity status: " + les_c4 + " Was set to leave school?  " + toLeaveSchool +  " Predicted education level "
//					+ " by process E2a is " + newEducationLevel + " And previous level was " + deh_c3);

            //Education has been set to Low by default for all new born babies, so it should never be null.
            //This is because we no longer prevent people in school to get married, given that people can re-enter education throughout their lives.
            //Note that by not filtering out students, we must assign a low education level by default to persons at birth to prevent a null pointer exception when new born persons become old enough to marry if they have not yet left school because
            //their education level has not yet been assigned.

//			System.out.println("Person with " + "age " + dag + " age sq " + dag_sq + " gender " + dgn + " mother ed " + dehm_c3 + " father ed " + dehf_c3 + " region " + getHousehold().getRegion() + " was assigned educ level " + newEducationLevel);

            if (newEducationLevel.equals(Education.Low)) {
                model.lowEd++;
            }
            else if (newEducationLevel.equals(Education.Medium)) {
                model.medEd++;
            }
            else if (newEducationLevel.equals(Education.High)) {
                model.highEd++;
            }
            else {
                model.nothing++;
            }


            if(deh_c3 != null) {
                if(newEducationLevel.ordinal() > deh_c3.ordinal()) {		//Assume Education level cannot decrease after re-entering school.
                    deh_c3 = newEducationLevel;
                }
            }
            else {
                deh_c3 = newEducationLevel;
            }


//			System.out.println("Education level is " + education + " new education level is " + newEducationLevel);
//			education = newEducationLevel;

//		}
    }

    public double getLiquidWealth() {

        if (dag <= Parameters.AGE_TO_BECOME_RESPONSIBLE) {
            return 0.0;
        } else if (benefitUnit != null) {
            return (Occupancy.Couple.equals(benefitUnit.getOccupancy())) ? benefitUnit.getLiquidWealth() / 2.0 : benefitUnit.getLiquidWealth();
        } else {
            throw new RuntimeException("Call to get liquid wealth for person object without benefit unit assigned");
        }
    }

    protected void projectEquivConsumption() {

        if (Parameters.enableIntertemporalOptimisations) {

            yearlyEquivalisedConsumption = benefitUnit.getDiscretionaryConsumptionPerYear() / benefitUnit.getEquivalisedWeight();
        } else {

            if (getLes_c4().equals(Les_c4.Retired)) {
                yearlyEquivalisedConsumption = benefitUnit.getEquivalisedDisposableIncomeYearly();
            } else {
                yearlyEquivalisedConsumption = Math.max(0., (1-model.getSavingRate())*benefitUnit.getEquivalisedDisposableIncomeYearly());
            }
        }
    }

    protected void updateVariables(boolean initialUpdate) {

        //Reset flags to default values
        toLeaveSchool = false;
        toGiveBirth = false;
        sedex = Indicator.False; //Reset left education variable
        der = Indicator.False; //Reset return to education indicator
        ded = Indicator.False; //Reset in education variable

        //Lagged variables
        les_c4_lag1 = les_c4;
        les_c7_covid_lag1 = les_c7_covid;
        household_status_lag = household_status;
        dhe_lag1 = dhe; //Update lag(1) of health
        dhm_lag1 = dhm; //Update lag(1) of mental health
        dhm_ghq_lag1 = dhm_ghq;
        dlltsd_lag1 = dlltsd; //Update lag(1) of long-term sick or disabled status
        needSocialCare_lag1 = needSocialCare;
        careHoursFromFormalWeekly_lag1 = careHoursFromFormalWeekly;
        careHoursFromPartnerWeekly_lag1 = careHoursFromPartnerWeekly;
        careHoursFromParentWeekly_lag1 = careHoursFromParentWeekly;
        careHoursFromDaughterWeekly_lag1 = careHoursFromDaughterWeekly;
        careHoursFromSonWeekly_lag1 = careHoursFromSonWeekly;
        careHoursFromOtherWeekly_lag1 = careHoursFromOtherWeekly;
        careProvidedTo_lag1 = careProvidedTo;
        deh_c3_lag1 = deh_c3; //Update lag(1) of education level
        ypnbihs_dv_lag1 = getYpnbihs_dv(); //Update lag(1) of gross personal non-benefit income
        dehsp_c3_lag1 = dehsp_c3; //Update lag(1) of partner's education status
        dhesp_lag1 = dhesp; //Update lag(1) of partner's health
        ynbcpdf_dv_lag1 = ynbcpdf_dv; //Lag(1) of difference between own and partner's gross personal non-benefit income
        idPartnerLag1 = idPartner; //Lag(1) of partner's ID
        dcpagdf_lag1 = dcpagdf; //Lag(1) of age difference between partners
        lesdf_c4_lag1 = lesdf_c4; //Lag(1) of own and partner's activity status
        dcpst_lag1 = dcpst; //Lag(1) of partnership status

        // second and further lags are not available at initialisation - set values to the contemporaneous value
        if (initialUpdate) {
            yplgrs_dv_lag1 = getYplgrs_dv(); //Lag(1) of gross personal employment income
            yplgrs_dv_lag2 = getYplgrs_dv();
            yplgrs_dv_lag3 = getYplgrs_dv();
            yptciihs_dv_lag1 = getYptciihs_dv();
            yptciihs_dv_lag2 = getYptciihs_dv();
            yptciihs_dv_lag3 = getYptciihs_dv();
            ypncp_lag1 = getYpncp();
            ypncp_lag2 = getYpncp();
            ypnoab_lag1 = getYpnoab();
            ypnoab_lag2 = getYpnoab();
        } else {
            yplgrs_dv_lag3 = yplgrs_dv_lag2; //Lag(3) of gross personal employment income
            yplgrs_dv_lag2 = yplgrs_dv_lag1; //Lag(2) of gross personal employment income
            yplgrs_dv_lag1 = getYplgrs_dv(); //Lag(1) of gross personal employment income

            yptciihs_dv_lag3 = yptciihs_dv_lag2; //Lag(3) of gross personal non-employment non-benefit income
            yptciihs_dv_lag2 = yptciihs_dv_lag1; //Lag(2) of gross personal non-employment non-benefit income
            yptciihs_dv_lag1 = getYptciihs_dv(); //Lag(1) of gross personal non-employment non-benefit income

            ypncp_lag2 = ypncp_lag1;
            ypncp_lag1 = getYpncp();

            ypnoab_lag2 = ypnoab_lag1;
            ypnoab_lag1 = getYpnoab();
        }
        labourSupplyWeekly_L1 = getLabourSupplyWeekly(); // Lag(1) of labour supply
        receivesBenefitsFlag_L1 = receivesBenefitsFlag; // Lag(1) of flag indicating if individual receives benefits
        L1_fullTimeHourlyEarningsPotential = fullTimeHourlyEarningsPotential; // Lag(1) of potential hourly earnings

        if(Les_c4.Student.equals(les_c4)) {
            labourSupplyWeekly = Labour.ZERO;			//Number of hours of labour supplied each week
            fullTimeHourlyEarningsPotential = 0.;
            setDed(Indicator.True); //Indicator if in school set to true
        }

        if (Les_c4.Retired.equals(les_c4)) {
            labourSupplyWeekly = Labour.ZERO;
            fullTimeHourlyEarningsPotential = 0.;
        }

        if (Les_c4.NotEmployed.equals(les_c4)) {
            labourSupplyWeekly = Labour.ZERO;
        }

        if(Les_c4.EmployedOrSelfEmployed.equals(les_c4)) {
            //Increment work history by 12 months for those in employment
            //TOOD: I don't think liwwh is used anywhere in the model at the moment, perhaps can be deleted (PB, 01.11.2021)
            liwwh = liwwh+12;
        }

        //Update partner's variables
        if(partner != null) {
            if(partner.getDeh_c3() != null) {
                dehsp_c3 = partner.getDeh_c3();
            } else dehsp_c3 = null;
            if(partner.getDhe() != null) {
                dhesp = partner.getDhe();
            } else dhesp = null;
            if(partner.getYpnbihs_dv() != null && getYpnbihs_dv() != null) {
                //Keep as difference between transformed variables to maintain compatibility with estimates
                ynbcpdf_dv = getYpnbihs_dv() - partner.getYpnbihs_dv();
            } else ynbcpdf_dv = null;

            dcpagdf = dag - partner.dag; //Calculate the difference between own and partner's age

            //Determine lesdf_c4 (own and partner activity status) based on own les_c4 and partner's les_c4
            if(les_c4 != null && partner.getLes_c4() != null) {
                if(les_c4.equals(Les_c4.EmployedOrSelfEmployed)) {
                    if(partner.getLes_c4().equals(Les_c4.EmployedOrSelfEmployed)) {
                        lesdf_c4 = Lesdf_c4.BothEmployed;
                    }
                    else if(partner.getLes_c4().equals(Les_c4.NotEmployed) || partner.getLes_c4().equals(Les_c4.Student) || partner.getLes_c4().equals(Les_c4.Retired)) {
                        lesdf_c4 = Lesdf_c4.EmployedSpouseNotEmployed;
                    }
                    else lesdf_c4 = null; //TODO: Should we throw an exception?
                }
                else if(les_c4.equals(Les_c4.NotEmployed) || les_c4.equals(Les_c4.Student) || les_c4.equals(Les_c4.Retired)) {
                    if(partner.getLes_c4().equals(Les_c4.EmployedOrSelfEmployed)) {
                        lesdf_c4 = Lesdf_c4.NotEmployedSpouseEmployed;
                    }
                    else if(partner.getLes_c4().equals(Les_c4.NotEmployed) || partner.getLes_c4().equals(Les_c4.Student) || partner.getLes_c4().equals(Les_c4.Retired)) {
                        lesdf_c4 = Lesdf_c4.BothNotEmployed;
                    }
                    else lesdf_c4 = null; //TODO: Should we throw an exception?
                }
            }
            else lesdf_c4 = null;
        }

        //Determine partnership status (dcpst):
        if(partner == null) {
            if(leftPartnership == true) { //No partner, but left partnership in the past
                dcpst = Dcpst.PreviouslyPartnered;
            }
            else {
                dcpst = Dcpst.SingleNeverMarried; //No partner and never left partnership in the past
            }
        }
        else {
            dcpst = Dcpst.Partnered;
        }

        //Draw desired age and wage differential for parametric partnership formation for people above age to get married:
        //TODO: Should it be updated yearly or only if null?
        if (dag >= Parameters.MIN_AGE_COHABITATION) {
            double[] sampledDifferentials = Parameters.getWageAndAgeDifferentialMultivariateNormalDistribution().sample(); //Sample age and wage differential from the bivariate normal distribution
                desiredAgeDiff = sampledDifferentials[0];
                desiredEarningsPotentialDiff = sampledDifferentials[1];
        }
    }

    protected void leavePartner() {
        // only considered for female - male is partner

        // update partner's variables first
        partner.setPartner(null); 		   //Do for the partner as we model the probability of couple splitting based on female leaving the partnership
        partner.setDcpyy(null);
        partner.setDcpex(Indicator.True);
        partner.setDcpst(Dcpst.PreviouslyPartnered);
        partner.setLeftPartnership(true); //Set to true if leaves partnership to use with fertility regression, this is never reset
        partner.setHousehold_status(Household_status.Single);

        setPartner(null);		  //Do this before leaveHome to ensure partner doesn't leave home with this person!
        setDcpyy(null); 		  //Set number of years in partnership to null if leaving partner
        setDcpex(Indicator.True); //Set variable indicating leaving the partnership to true
        setDcpst(Dcpst.PreviouslyPartnered);
        setLeftPartnership(true); //Set to true if leaves partnership to use with fertility regression, this is never reset
        idHousehold = null;

        setupNewBenefitUnit(true);
    }

    protected Household setupNewHousehold(boolean automaticUpdateOfHouseholds) {

        Household newHousehold = new Household(); //Set up a new empty household
        if (automaticUpdateOfHouseholds) {

            model.getHouseholds().add(newHousehold);

            //Remove benefitUnit from old household (if exists)
            if (benefitUnit.getHousehold() != null) {

                benefitUnit.getHousehold().removeBenefitUnit(benefitUnit);
            }
        }
        newHousehold.addBenefitUnit(this.benefitUnit); //Add benefit unit of the person moving out to the new household
        idHousehold = newHousehold.getId();

        return newHousehold;
    }


    /**
     *
     *   CREATE NEW BENEFIT UNIT FOR PERSON
     *
     *   A new benefit unit is created for someone when:
     *     they reach age of maturity
     *      - default to parental household (no change in household)
     *     they enter a new cohabiting relationship
     *     they leave a cohabiting relationship (in which case it is the woman that is allocated a new benefit unit)
     *
     *   @param automaticUpdateOfBenefitUnits - This is a toggle to control the automatic update of the model's set of benefitUnits,
     *   which would cause concurrent modification exception to be thrown if called within an iteration through benefitUnits.
     *
     *   There are two possible causes of concurrent modification issues: 1) adding of the new benefitUnit to the model's
     *   benefitUnits set and 2) removal of the last person from the benefitUnit when updateHousehold() method is called would
     *   lead to the automatic removal of the old house from the model's benefitUnits set.
     *
     *   To prevent concurrent modification
     *   exception being thrown, set this parameter to false and use the iterator on the benefitUnits to add the new
     *   benefitUnit manually e.g. (houseIterator.add(newHouse)).  Also the updateHousehold() method will need to be called and the person
     *   removed from the old house manually outside the iteration through benefitUnits.
     *
     *   @return new benefit unit
     */
    protected BenefitUnit setupNewBenefitUnit(boolean automaticUpdateOfBenefitUnits) {

        // identify children transferring to new benefit unit
        // this needs to be done before new benefit units are created because the new benefit units
        // are instantiated with the transferred responsible adults, at which time the old benefit unit
        // references are also transferred
        Set<Person> childrenToNewBenefitUnit = childrenToFollowPerson(this);
        if (partner != null) {
            childrenToNewBenefitUnit.addAll(childrenToFollowPerson(partner));
        }


        /*
         * Create new benefitUnit
         */
        BenefitUnit newBenefitUnit;
        if(partner != null) {
            // relationship forms
            // when a relationship forms newBenefitUnit is populated with data described by person and partner, both of whom
            // are re-assigned from their previous benefitUnits to newBenefitUnit and households to newHousehold

            // Multigeneration families are not allowed - setting up a new benefit unit with partner requires setting up new household
            Household newHousehold = new Household();
            model.getHouseholds().add(newHousehold);

            // Partner will become responsible adult, even if their age < age to move out of home if they are already living with their partner
            newBenefitUnit = new BenefitUnit(this, partner, childrenToNewBenefitUnit, newHousehold);
        } else {
            // includes when reach age of maturity and when relationship dissolves.
            // When relationship dissolves person is the female, and this routine sets up a new benefit unit for the woman,
            // updates characteristics for both newBenefitUnit and benefitUnit, and then leaves benefitUnit to the man

            Household newHousehold;
            if (idHousehold != null) {
                // this initialises maturing children to the household of their parents

                newHousehold = benefitUnit.getHousehold();
            } else {
                // this creates a new household for females following relationship dissolution

                newHousehold = new Household();
                model.getHouseholds().add(newHousehold);
            }
            newBenefitUnit = new BenefitUnit(this, childrenToNewBenefitUnit, newHousehold);
        }

        // Automatic update of collections if required
        // Removing children (above) from the benefitUnit should not lead to the removal of the benefitUnit (due to becoming an empty benefitUnit)
        // because there should still be the responsible male or female (this person or partner) in the benefitUnit, which we shall now remove from
        // their benefitUnit below.
        //
        // automaticUpdateOfBenefitUnits is a toggle to prevent automatic update to the model's set of benefitUnits, which would cause concurrent
        // modification exception to be thrown if called within an iteration through benefitUnits.  In this case, set parameter to false and use the
        // iterator on the benefitUnits to add manually e.g. (houseIterator.add(newBU)).
        if (automaticUpdateOfBenefitUnits) {

            model.getBenefitUnits().add(newBenefitUnit);	//This will cause concurrent modification if setupNewHome is called in an iteration through benefitUnits
        }

        newBenefitUnit.initializeFields();
        return newBenefitUnit;
    }

    private Set<Person> childrenToFollowPerson(Person person) {
        // by default children follow their mother, but if no mother then they follow their father

        Set<Person> childrenToNewBenefitUnit = new LinkedHashSet<Person>();
        for (Person child : person.getBenefitUnit().getChildren()) {
            if (Gender.Female.equals(person.getDgn())) {
                if (Objects.equals(person.getKey().getId(), child.getIdMother())) {
                    childrenToNewBenefitUnit.add(child);
                }
            } else if (child.getIdMother() == null) {
                if (Objects.equals(child.getIdFather(), person.getKey().getId())) {
                    childrenToNewBenefitUnit.add(child);
                }
            }
        }

        return childrenToNewBenefitUnit;
    }

    @Override
    public int compareTo(Person person) {
        if (idBenefitUnit == null || person.getIdBenefitUnit() == null)
            throw new IllegalArgumentException("attempt to compare benefit units prior to initialisation");
        return (int) (idBenefitUnit - person.getIdBenefitUnit());
    }

    /*
    This method takes les_c4 (which is a more aggregated version of labour force activity statuses) and returns les_c6 version.
    Used when setting initial values of les_c6 from existing les_c4.
    */
    public void initialise_les_c6_from_c4() {
        if (les_c4.equals(Les_c4.EmployedOrSelfEmployed)) {
            les_c7_covid = Les_c7_covid.Employee;
        } else if (les_c4.equals(Les_c4.NotEmployed)) {
            les_c7_covid = Les_c7_covid.NotEmployed;
        } else if (les_c4.equals(Les_c4.Student)) {
            les_c7_covid = Les_c7_covid.Student;
        } else if (les_c4.equals(Les_c4.Retired)) {
            les_c7_covid = Les_c7_covid.Retired;
        }

        //In the first period the lagged value will be equal to the contemporaneous value
        if (les_c7_covid_lag1 == null) {
            les_c7_covid_lag1 = les_c7_covid;
        }
    }


    //-----------------------------------------------------------------------------------
    // IIntSource implementation for the CrossSection.Integer objects in the collector
    //-----------------------------------------------------------------------------------

    public enum IntegerVariables {			//For cross section of Collector
        isEmployed,
        isNotEmployed,
        isRetired,
        isStudent,
        isNotEmployedOrRetired,
        isToBePartnered,
        isPsychologicallyDistressed,
        isNeedSocialCare,
    }

    public int getIntValue(Enum<?> variableID) {

        switch ((IntegerVariables) variableID) {

        case isEmployed:
            if (les_c4 == null) return 0;		//For inactive people, who don't participate in the labour market
            else if (les_c4.equals(Les_c4.EmployedOrSelfEmployed)) return 1;
            else return 0;		//For unemployed case

        case isNotEmployed:
            if (les_c4 == null) return 0;
            else if (les_c4.equals(Les_c4.NotEmployed)) return 1;
            else return 0;

        case isRetired:
            if (les_c4 == null) return 0;
            else if (les_c4.equals(Les_c4.Retired)) return 1;
            else return 0;

        case isStudent:
            if (les_c4 == null) return 0;
            else if (les_c4.equals(Les_c4.Student)) return 1;
            else return 0;

        case isNotEmployedOrRetired:
            if (les_c4 == null) return 0;
            else if (les_c4.equals(Les_c4.NotEmployed) || les_c4.equals(Les_c4.Retired)) return 1;
            else return 0;

        case isToBePartnered:
            return (isToBePartnered())? 1 : 0;

        case isPsychologicallyDistressed:
            return (dhm_ghq)? 1 : 0;

        case isNeedSocialCare:
            return (Indicator.True.equals(needSocialCare)) ? 1 : 0;

        default:
            throw new RuntimeException("Unsupported variable " + variableID.name() + " in Person#getIntValue");
        }
    }


    // ---------------------------------------------------------------------
    // implements IDoubleSource for use with Regression classes
    // ---------------------------------------------------------------------

    public enum DoublesVariables {
        // ORGANISED ALPHABETICALLY TO ASSIST IDENTIFICATION

        GrossEarningsYearly,
        GrossLabourIncomeMonthly,

        Age,
        AgeSquared,
        AgeCubed,
        Age20to24,
        Age21to27,						// Indicator for whether the person is in the Age category (see below for definition)
        Age23to25,						// Indicator for whether the person is in the Age category (see below for definition)
        Age25to29,
        Age25to39,
        Age26to30,						// Indicator for whether the person is in the Age category (see below for definition)
        Age28to30,						// Indicator for whether the person is in the Age category (see below for definition)
        Age30to34,
        Age35to39,
        Age35to44,
        Age40to44,
        Age45to49,
        Age45to54,
        Age50to54,
        Age55to59,
        Age55to64,
        Age60to64,
        Age65plus,
        Age65to69,
        Age67to68,
        Age69to70,
        Age70to74,
        Age71to72,
        Age73to74,
        Age75to76,
        Age75to79,
        Age77to78,
        Age79to80,
        Age80to84,
        Age81to82,
        Age83to84,
        Age85plus,
        AgeOver39,
        AgeUnder25,
        Blpay_Q2,
        Blpay_Q3,
        Blpay_Q4,
        Blpay_Q5,
        CareFromDaughter,
        CareFromDaughter_L1,
        CareFromDaughterOther_L1,
        CareFromDaughterSon_L1,
        CareFromFormal,
        CareFromInformal,
        CareFromOther_L1,
        CareFromOtherOnly_L1,
        CareFromPartner,
        CareFromPartner_L1,
        CareFromSon,
        CareFromSon_L1,
        CareFromSonOnly_L1,
        CareFromOther,
        CareFromSonOther_L1,
        CareMarketFormal_L1,
        CareMarketMixed_L1,
        CareToOtherOnly,
        CareToOtherOnly_L1,
        CareToPartnerAndOther,
        CareToPartnerAndOther_L1,
        CareToPartnerOnly,
        CareToPartnerOnly_L1,
        Cohort,
        Constant, 						// For the constant (intercept) term of the regression
        Covid_2020_D,
        Covid_2021_D,
        Covid19GrossPayMonthly_L1,
        Covid19ReceivesSEISS_L1,
        CovidTransitionsMonth,
        Cut1,       // ordered probit/logit cut points - ignore these when evaluating score
        Cut2,
        Cut3,
        Cut4,
        Cut5,
        Cut6,
        Cut7,
        Cut8,
        Cut9,
        Cut10,
        D_children,
        D_children_2under,				// Indicator (dummy variables for presence of children of certain ages in the benefitUnit)
        D_children_3_6,
        D_children_7_12,
        D_children_13_17,
        D_children_18over,				//Currently this will return 0 (false) as children leave home when they are 18
        D_Econ_benefits,
        D_Home_owner,
        Dag,
        Dag_sq,
        Dcpagdf_L1, 					//Lag(1) of age difference between partners
        Dcpyy_L1, 						//Lag(1) number of years in partnership
        Dcpst_Partnered,				//Partnered
        Dcpst_PreviouslyPartnered,		//Previously partnered
        Dcpst_PreviouslyPartnered_L1,   //Lag(1) of partnership status is previously partnered
        Dcpst_Single,					//Single never married
        Dcpst_Single_L1, 				//Lag(1) of partnership status is Single
        Dcrisis,
        Ded,
        Deh_c3_High,
        Deh_c3_Low,
        Deh_c3_Low_Dag,
        Deh_c3_Low_L1,					//Education level lag(1) equals low
        Deh_c3_Medium,
        Deh_c3_Medium_Dag,
        Deh_c3_Medium_L1, 				//Education level lag(1) equals medium
        Dehf_c3_High,					//Father's education == High indicator
        Dehf_c3_Low,					//Father's education == Low indicator
        Dehf_c3_Medium,					//Father's education == Medium indicator
        Dehm_c3_High,					//Mother's education == High indicator
        Dehm_c3_Low,					//Mother's education == Low indicator
        Dehm_c3_Medium,					//Mother's education == Medium indicator
        Dehsp_c3_Low_L1,				//Partner's education == Low at lag(1)
        Dehsp_c3_Medium_L1,				//Partner's education == Medium at lag(1)
        Dgn,							//Gender: returns 1 if male
        Dgn_baseline,
        Dgn_Dag,
        Dgn_Lhw_L1,
        Dhe,							//Health status
        Dhe_2,
        Dhe_3,
        Dhe_4,
        Dhe_5,
        Dhe_c5_1_L1,
        Dhe_c5_2_L1,
        Dhe_c5_3_L1,
        Dhe_c5_4_L1,
        Dhe_c5_5_L1,
        Dhe_Fair,
        Dhe_Good,
        Dhe_L1, 						//Health status lag(1)
        Dhe_Poor,
        Dhe_VeryGood,
        Dhesp_L1, 						//Lag(1) of partner's health status
        Dhhtp_c4_CoupleChildren_L1,
        Dhhtp_c4_CoupleNoChildren_L1,
        Dhhtp_c4_SingleChildren_L1,
        Dhhtp_c4_SingleNoChildren_L1,
        Dhm,							//Mental health status
        Dhm_L1,							//Mental health status lag(1)
        Dhmghq_L1,
        Dlltsd,							//Long-term sick or disabled
        Dlltsd_L1,						//Long-term sick or disabled lag(1)
        Dnc_L1, 						//Lag(1) of number of children of all ages in the benefitUnit
        Dnc02_L1, 						//Lag(1) of number of children aged 0-2 in the benefitUnit
        Dnc017, 						//Number of children aged 0-17 in the benefitUnit
        EduHighIT,
        EduMediumIT,
        EmployedToUnemployed,
        Employmentsonflexiblefurlough,
        Employmentsonfullfurlough,
        EquivalisedConsumptionYearly,
        EquivalisedIncomeYearly, 							//Equivalised income for use with the security index
        Female,
        FertilityRate,
        InverseMillsRatio,
        ITC,			//Italy
        ITF,
        ITG,
        ITH,
        ITI,
        LactiveIT,
        L1_hourly_wage,
        L1_log_hourly_wage,
        L1_log_hourly_wage_sq,
        Ld_children_3under,
        Ld_children_3underIT,
        Ld_children_4_12,
        Ld_children_4_12IT,
        Lemployed,
        Lhw_L1,
        Les_c3_Employed_L1,
        Les_c3_NotEmployed_L1,
        Les_c3_Sick_L1,					//This is based on dlltsd
        Les_c3_Student_L1,
        Les_c7_Covid_Furlough_L1,
        Lesdf_c4_BothNotEmployed_L1,
        Lesdf_c4_EmployedSpouseNotEmployed_L1, 					//Own and partner's activity status lag(1)
        Lesdf_c4_NotEmployedSpouseEmployed_L1,
        Lessp_c3_NotEmployed_L1,
        Lessp_c3_Sick_L1,
        Lessp_c3_Student_L1,			//Partner variables
        Liwwh,									//Work history in months
        LnAge,
        Lnonwork,
        Lstudent,
        Lunion,
        LunionIT,
        NeedCare_L1,
        NonPovertyToPoverty,
        NumberChildren,
        NumberChildren_2under,
        OnleaveBenefits,
        OtherIncome,
        Parents,
        PartTime_AND_Ld_children_3under,			//Interaction term conditional on if the person had a child under 3 at the previous time-step
        PartTimeRate,
        PersistentPoverty,
        PersistentUnemployed,
        PovertyToNonPoverty,
        Pt,
        Reached_Retirement_Age,						//Indicator whether individual is at or above retirement age
        Reached_Retirement_Age_Les_c3_NotEmployed_L1, //Interaction term for being at or above retirement age and not employed in the previous year
        Reached_Retirement_Age_Sp,					//Indicator whether spouse is at or above retirement age
        RealGDPGrowth,
        RealIncomeChange, //Note: the above return a 0 or 1 value, but income variables will return the change in income or 0
        RealIncomeDecrease_D,
        RealWageGrowth,
        ReceiveCare_L1,
        ResStanDev,
        Retired,
        Sfr, 										//Scenario : fertility rate This retrieves the fertility rate by region and year to use in fertility regression
        sIndex,
        sIndexNormalised,
        Single,
        Single_kids,
        StatePensionAge,
        UnemployedToEmployed,
        Union,
        Union_kids,
        UKC,				//UK
        UKD,
        UKE,
        UKF,
        UKG,
        UKH,
        UKI,
        UKJ,
        UKK,
        UKL,
        UKM,
        UKmissing,
        UKN,
        Year,										//Year as in the simulation, e.g. 2009
        Ydses_c5_Q2_L1, 							//HH Income Lag(1) 2nd Quantile
        Ydses_c5_Q3_L1,								//HH Income Lag(1) 3rd Quantile
        Ydses_c5_Q4_L1,								//HH Income Lag(1) 4th Quantile
        Ydses_c5_Q5_L1,								//HH Income Lag(1) 5th Quantile
        Year_transformed,							//Year - 2000
        Year_transformed_monetary,					//Year-2000 that stops in 2017, for use with monetary processes
        Ynbcpdf_dv_L1, 								//Lag(1) of difference between own and partner's gross personal non-benefit income
        Yplgrs_dv_L1,								//Lag(1) of gross personal employment income
        Yplgrs_dv_L2,								//Lag(2) of gross personal employment income
        Yplgrs_dv_L3,								//Lag(3) of gross personal employment income
        Ypnbihs_dv_L1,								//Gross personal non-benefit income lag(1)
        Ypnbihs_dv_L1_sq,							//Square of gross personal non-benefit income lag(1)
        Ypncp_L1,									//Lag(1) of capital income
        Ypncp_L2,									//Lag(2) of capital income
        Ypnoab_L1,									//Lag(1) of pension income
        Ypnoab_L2,									//Lag(2) of pension income
        Yptciihs_dv_L1,								//Lag(1) of gross personal non-employment non-benefit income
        Yptciihs_dv_L2,								//Lag(2) of gross personal non-employment non-benefit income
        Yptciihs_dv_L3,								//Lag(3) of gross personal non-employment non-benefit income
    }

    public double getDoubleValue(Enum<?> variableID) {

        switch ((DoublesVariables) variableID) {

        case GrossEarningsYearly:
            return getGrossEarningsYearly();
        case GrossLabourIncomeMonthly:
            return getCovidModuleGrossLabourIncome_Baseline();
        case CareToPartnerOnly:
            return (SocialCareProvidedTo.OnlyPartner.equals(careProvidedTo)) ? 1. : 0.;
        case CareToPartnerAndOther:
            return (SocialCareProvidedTo.PartnerAndOther.equals(careProvidedTo)) ? 1. : 0.;
        case CareToOtherOnly:
            return (SocialCareProvidedTo.OnlyOther.equals(careProvidedTo)) ? 1. : 0.;
        case CareToPartnerOnly_L1:
            return (SocialCareProvidedTo.OnlyPartner.equals(careProvidedTo_lag1)) ? 1. : 0.;
        case CareToPartnerAndOther_L1:
            return (SocialCareProvidedTo.PartnerAndOther.equals(careProvidedTo_lag1)) ? 1. : 0.;
        case CareToOtherOnly_L1:
            return (SocialCareProvidedTo.OnlyOther.equals(careProvidedTo_lag1)) ? 1. : 0.;
        case Age:
            return (double) dag;
        case Dag:
            return (double) dag;
        case Dag_sq:
            return (double) dag*dag;
        case AgeSquared:
//			log.debug("age sq");
            return (double) dag * dag;
        case AgeCubed:
//			log.debug("age cub");
            return (double) dag * dag * dag;
        case LnAge:
            return Math.log(dag);
        case Age20to24:
            return (dag >= 20 && dag <= 24) ? 1. : 0.;
        case Age25to29:
            return (dag >= 25 && dag <= 29) ? 1. : 0.;
        case Age30to34:
            return (dag >= 30 && dag <= 34) ? 1. : 0.;
        case Age35to39:
            return (dag >= 35 && dag <= 39) ? 1. : 0.;
        case Age40to44:
            return (dag >= 40 && dag <= 44) ? 1. : 0.;
        case Age45to49:
            return (dag >= 45 && dag <= 49) ? 1. : 0.;
        case Age50to54:
            return (dag >= 50 && dag <= 54) ? 1. : 0.;
        case Age55to59:
            return (dag >= 55 && dag <= 59) ? 1. : 0.;
        case Age60to64:
            return (dag >= 60 && dag <= 64) ? 1. : 0.;
        case Age65to69:
            return (dag >= 65 && dag <= 69) ? 1. : 0.;
        case Age70to74:
            return (dag >= 70 && dag <= 74) ? 1. : 0.;
        case Age75to79:
            return (dag >= 75 && dag <= 79) ? 1. : 0.;
        case Age80to84:
            return (dag >= 80 && dag <= 84) ? 1. : 0.;
        case Age35to44:
            return (dag >= 35 && dag <= 44) ? 1. : 0.;
        case Age45to54:
            return (dag >= 45 && dag <= 54) ? 1. : 0.;
        case Age55to64:
            return (dag >= 55 && dag <= 64) ? 1. : 0.;
        case Age65plus:
            return (dag >= 65) ? 1. : 0.;
        case Age23to25:
            return (dag >= 23 && dag <= 25) ? 1. : 0.;
        case Age26to30:
             return (dag >= 26 && dag <= 30) ? 1. : 0.;
        case Age21to27:
             return (dag >= 21 && dag <= 27) ? 1. : 0.;
        case Age28to30:
             return (dag >= 28 && dag <= 30) ? 1. : 0.;
        case AgeUnder25:
            return (dag<25) ? 1. : 0.;
        case Age25to39:
            return (dag>=25 && dag<=39) ? 1. : 0.;
        case AgeOver39:
            return (dag>39) ? 1. : 0.;
        case Age67to68:
            return (dag>=67 && dag<=68) ? 1. : 0.;
        case Age69to70:
            return (dag>=69 && dag<=70) ? 1. : 0.;
        case Age71to72:
            return (dag>=71 && dag<=72) ? 1. : 0.;
        case Age73to74:
            return (dag>=73 && dag<=74) ? 1. : 0.;
        case Age75to76:
            return (dag>=75 && dag<=76) ? 1. : 0.;
        case Age77to78:
            return (dag>=77 && dag<=78) ? 1. : 0.;
        case Age79to80:
            return (dag>=79 && dag<=80) ? 1. : 0.;
        case Age81to82:
            return (dag>=81 && dag<=82) ? 1. : 0.;
        case Age83to84:
            return (dag>=83 && dag<=84) ? 1. : 0.;
        case Age85plus:
            return (dag>=85) ? 1. : 0.;
        case StatePensionAge:
            return (dag >= 68) ? 1. : 0.;
        case NeedCare_L1:
            return (Indicator.True.equals(needSocialCare_lag1)) ? 1. : 0.;
        case ReceiveCare_L1:
            return (getTotalHoursSocialCare_L1() > 0.01) ? 1. : 0.;
        case CareMarketMixed_L1:
            return (getHoursFormalSocialCare_L1()>0.01 && getHoursInformalSocialCare_L1()>0.01) ? 1. : 0.;
        case CareMarketFormal_L1:
            return (getHoursFormalSocialCare_L1()>0.01 && getHoursInformalSocialCare_L1()<0.01) ? 1. : 0.;
        case CareFromPartner_L1:
            return (getCareHoursFromPartner_L1() > 0.01) ? 1. : 0.;
        case CareFromDaughter_L1:
            return (getCareHoursFromDaughter_L1() > 0.01) ? 1. : 0.;
        case CareFromSon_L1:
            return (getCareHoursFromSon_L1() > 0.01) ? 1. : 0.;
        case CareFromOther_L1:
            return (getCareHoursFromOther_L1() > 0.01) ? 1. : 0.;
        case CareFromDaughterSon_L1:
            return (getCareHoursFromDaughter_L1() > 0.01 && getCareHoursFromSon_L1() > 0.01) ? 1. : 0.;
        case CareFromDaughterOther_L1:
            return (getCareHoursFromDaughter_L1() > 0.01 && getCareHoursFromOther_L1() > 0.01) ? 1. : 0.;
        case CareFromSonOnly_L1:
            return (getCareHoursFromSon_L1() > 0.01 && Math.abs(getHoursInformalSocialCare_L1() - getCareHoursFromSon_L1())<0.01) ? 1. : 0.;
        case CareFromSonOther_L1:
            return (getCareHoursFromSon_L1() > 0.01 && getCareHoursFromOther_L1() > 0.01) ? 1. : 0.;
        case CareFromOtherOnly_L1:
            return (getCareHoursFromOther_L1() > 0.01 && Math.abs(getHoursInformalSocialCare_L1() - getCareHoursFromOther_L1())<0.01) ? 1. : 0.;
        case CareFromFormal:
            return (careFromFormal) ? 1. : 0.;
        case CareFromInformal:
            return (careFromPartner || careFromDaughter || careFromSon || careFromOther) ? 1. : 0.;
        case CareFromPartner:
            return (careFromPartner) ? 1. : 0.;
        case CareFromDaughter:
            return (careFromDaughter) ? 1. : 0.;
        case CareFromSon:
            return (careFromSon) ? 1. : 0.;
        case CareFromOther:
            return (careFromOther) ? 1. : 0.;
        case Constant:
            return 1.;
        case Dcpyy_L1:
            return (dcpyy_lag1 != null) ? (double) dcpyy_lag1 : 0.0;
        case Dcpagdf_L1:
            return (dcpagdf_lag1 != null) ? (double) dcpagdf_lag1 : 0.0;
        case Dcpst_Single:
            if(dcpst != null) {
                return dcpst.equals(Dcpst.SingleNeverMarried)? 1. : 0.;
            } else return 0.;
        case Dcpst_Partnered:
            return (Dcpst.Partnered.equals(dcpst)) ? 1.0 : 0.0;
        case Dcpst_PreviouslyPartnered:
            if(dcpst != null) {
                return dcpst.equals(Dcpst.PreviouslyPartnered)? 1. : 0.;
            } else return 0.;
        case Dcpst_Single_L1:
            if(dcpst_lag1 != null) {
                return dcpst_lag1.equals(Dcpst.SingleNeverMarried)? 1. : 0.;
            }
            else return 0.;
        case Dcpst_PreviouslyPartnered_L1:
            if(dcpst_lag1 != null) {
                return dcpst_lag1.equals(Dcpst.PreviouslyPartnered)? 1. : 0.;
            }
            else return 0.;
        case D_children_2under:
            return (double) getD_children_2under().ordinal();
        case D_children_3_6:
            if (benefitUnit.getD_children_3_6() != null) {
                return (double) benefitUnit.getD_children_3_6().ordinal();
            }
            else return 0.;
        case D_children_7_12:
            if (benefitUnit.getD_children_7_12() != null) {
                return (double) benefitUnit.getD_children_7_12().ordinal();
            }
            else return 0.;
        case D_children_13_17:
            if (benefitUnit.getD_children_13_17() != null) {
                return (double) benefitUnit.getD_children_13_17().ordinal();
            }
            else return 0.;
        case D_children_18over:
            if (benefitUnit.getD_children_18over() != null) {
                return (double) benefitUnit.getD_children_18over().ordinal();	//Currently this will always return 0 (false) as children leave home when they are 18 years old
            }
            else return 0.;
        case D_children:
            return (getN_children_allAges()>0) ? 1. : 0.;
        case Dnc_L1:
            return (double) getN_children_allAges_lag1();
        case Dnc02_L1:
            return (double) getN_children_02_lag1();
        case Dnc017:
            return (double) getN_children_017();
        case Dgn:
            return (Gender.Male.equals(dgn)) ? 1.0 : 0.0;
        case Dhe:
            return dhe.getValue();
        case Dhe_L1:
            return dhe_lag1.getValue();
        case Dhe_VeryGood:
            return (Dhe.VeryGood.equals(dhe)) ? 1. : 0.;
        case Dhe_Good:
            return (Dhe.Good.equals(dhe)) ? 1. : 0.;
        case Dhe_Fair:
            return (Dhe.Fair.equals(dhe)) ? 1. : 0.;
        case Dhe_Poor:
            return (Dhe.Poor.equals(dhe)) ? 1. : 0.;
        case Dhe_2:
            return (Dhe.Fair.equals(dhe))? 1. : 0.;
        case Dhe_3:
            return (Dhe.Good.equals(dhe))? 1. : 0.;
        case Dhe_4:
            return (Dhe.VeryGood.equals(dhe))? 1. : 0.;
        case Dhe_5:
            return (Dhe.Excellent.equals(dhe))? 1. : 0.;
        case Dhe_c5_1_L1:
            return (Dhe.Poor.equals(dhe_lag1)) ? 1.0 : 0.0;
        case Dhe_c5_2_L1:
            return (Dhe.Fair.equals(dhe_lag1)) ? 1.0 : 0.0;
        case Dhe_c5_3_L1:
            return (Dhe.Good.equals(dhe_lag1)) ? 1.0 : 0.0;
        case Dhe_c5_4_L1:
            return (Dhe.VeryGood.equals(dhe_lag1)) ? 1.0 : 0.0;
        case Dhe_c5_5_L1:
            return (Dhe.Excellent.equals(dhe_lag1)) ? 1.0 : 0.0;
        case Dhm:
            return dhm;
        case Dhm_L1:
            if (dhm_lag1 != null && dhm_lag1 >= 0.) {
                return dhm_lag1;
            }
            else return 0.;
        case Dhmghq_L1:
            return (dhm_ghq_lag1)? 1. : 0.;
        case Dhesp_L1:
            if(dhesp_lag1 != null) {
                return dhesp_lag1.getValue();
            }
            else return 0.;
        case Ded:
            return (Indicator.True.equals(ded)) ? 1.0 : 0.0;
        case Deh_c3_High:
            return (Education.High.equals(deh_c3)) ? 1.0 : 0.0;
        case Deh_c3_Medium:
            return (Education.Medium.equals(deh_c3)) ? 1.0 : 0.0;
        case Deh_c3_Medium_L1:
            return (Education.Medium.equals(deh_c3_lag1)) ? 1.0 : 0.0;
        case Deh_c3_Low:
            return (Education.Low.equals(deh_c3)) ? 1.0 : 0.0;
        case Deh_c3_Low_L1:
            return (Education.Low.equals(deh_c3_lag1)) ? 1.0 : 0.0;
        case Dehm_c3_High:
            return (Education.High.equals(dehm_c3)) ? 1.0 : 0.0;
        case Dehm_c3_Medium:
            return (Education.Medium.equals(dehm_c3)) ? 1.0 : 0.0;
        case Dehm_c3_Low:
            return (Education.Low.equals(dehm_c3)) ? 1.0 : 0.0;
        case Dehf_c3_High:
            return (Education.High.equals(dehf_c3)) ? 1.0 : 0.0;
        case Dehf_c3_Medium:
            return (Education.Medium.equals(dehf_c3)) ? 1.0 : 0.0;
        case Dehf_c3_Low:
            return (Education.Low.equals(dehf_c3)) ? 1.0 : 0.0;
        case Dehsp_c3_Medium_L1:
            if(dehsp_c3_lag1 != null) {
                return dehsp_c3_lag1.equals(Education.Medium)? 1. : 0.;
            }
            else return 0.;
        case Dehsp_c3_Low_L1:
            if(dehsp_c3_lag1 != null) {
                return dehsp_c3_lag1.equals(Education.Low)? 1. : 0.;
            }
            else return 0.;
        case Dhhtp_c4_CoupleChildren_L1:
            return (Dhhtp_c4.CoupleChildren.equals(getDhhtp_c4_lag1())) ? 1.0 : 0.0;
        case Dhhtp_c4_CoupleNoChildren_L1:
            return (Dhhtp_c4.CoupleNoChildren.equals(getDhhtp_c4_lag1())) ? 1.0 : 0.0;
        case Dhhtp_c4_SingleNoChildren_L1:
            return (Dhhtp_c4.SingleNoChildren.equals(getDhhtp_c4_lag1())) ? 1.0 : 0.0;
        case Dhhtp_c4_SingleChildren_L1:
            return (Dhhtp_c4.SingleChildren.equals(getDhhtp_c4_lag1())) ? 1.0 : 0.0;
        case Dlltsd:
            if(dlltsd != null) {
            return dlltsd.equals(Indicator.True)? 1. : 0.;
            }
            else return 0.;
        case Dlltsd_L1:
            if(dlltsd_lag1 != null) {
            return dlltsd_lag1.equals(Indicator.True)? 1. : 0.;
            }
            else return 0.;
        case FertilityRate:
//			log.debug("fertility");
            if ( ioFlag ) {
                if (getYear() < DecisionParams.FERTILITY_MAX_YEAR) {
                    return ((Number) Parameters.getFertilityProjectionsByYear().getValue("Value", getYear())).doubleValue();
                } else {
                    return ((Number) Parameters.getFertilityProjectionsByYear().getValue("Value", DecisionParams.FERTILITY_MAX_YEAR)).doubleValue();
                }
            } else {
                return 1000*((Number)Parameters.getFertilityRateByRegionYear().get(getRegion(), getYear())).doubleValue(); //We calculate the rate per woman, but the standard to report (and what is used in the estimates) is per 1000 hence multiplication
            }
        case Female:
//			log.debug("female");
            return dgn.equals(Gender.Female)? 1. : 0.;
        case InverseMillsRatio:
            return getInverseMillsRatio();
        case Ld_children_3under:
//			log.debug("Ld child 3 under");
            return benefitUnit.getD_children_3under_lag().ordinal();
        case Ld_children_4_12:
//			log.debug("Ld child 4-12");
            return benefitUnit.getD_children_4_12_lag().ordinal();
        case Lemployed:
//			log.debug("Lemployed");
            if(les_c4_lag1 != null) {		//Problem will null pointer exceptions for those who are inactive and then become active as their lagged employment status is null!
                return les_c4_lag1.equals(Les_c4.EmployedOrSelfEmployed)? 1. : 0.;
            } else {
                return 0.;			//A person who was not active but has become active in this year should have an employment_status_lag == null.  In this case, we assume this means 0 for the Employment regression, where Lemployed is used.
            }
        case Lnonwork:
            return (les_c4_lag1.equals(Les_c4.NotEmployed) || les_c4_lag1.equals(Les_c4.Retired))? 1.: 0.;
        case Lstudent:
//			log.debug("Lstudent");
            return les_c4_lag1.equals(Les_c4.Student)? 1. : 0.;
        case Lunion:
//			log.debug("Lunion");
            return household_status_lag.equals(Household_status.Couple)? 1. : 0.;
        case Les_c3_Student_L1:
            return (Les_c4.Student.equals(les_c4_lag1)) ? 1.0 : 0.0;
        case Les_c3_NotEmployed_L1:
            return ((Les_c4.NotEmployed.equals(les_c4_lag1)) || (Les_c4.Retired.equals(les_c4_lag1))) ? 1.0 : 0.0;
        case Les_c3_Employed_L1:
            return (Les_c4.EmployedOrSelfEmployed.equals(les_c4_lag1)) ? 1.0 : 0.0;
        case Les_c3_Sick_L1:
            if (dlltsd_lag1 != null) {
                return dlltsd_lag1.equals(Indicator.True)? 1. : 0.;
            }
            else {return 0.0; }
        case Lessp_c3_Student_L1:
            if (partner != null && partner.les_c4_lag1 != null) {
                return partner.les_c4_lag1.equals(Les_c4.Student)? 1. : 0.;
            } else { return 0.;}
        case Lessp_c3_NotEmployed_L1:
            if (partner != null && partner.les_c4_lag1 != null) {
                return (partner.les_c4_lag1.equals(Les_c4.NotEmployed) || partner.les_c4_lag1.equals(Les_c4.Retired))? 1. : 0.;
            } else { return 0.;}
        case Lessp_c3_Sick_L1:
            if (partner != null && partner.dlltsd_lag1 != null) {
                return partner.dlltsd_lag1.equals(Indicator.True)? 1. : 0.;
            } else { return 0.;}
        case Retired:
            if (les_c4 != null) {
                return les_c4.equals(Les_c4.Retired)? 1. : 0.;
            } else return 0.;
        case Lesdf_c4_EmployedSpouseNotEmployed_L1: 					//Own and partner's activity status lag(1)
            if(lesdf_c4_lag1 != null) {
                return lesdf_c4_lag1.equals(Lesdf_c4.EmployedSpouseNotEmployed)? 1. : 0.;
            } else {
                return 0.;
            }
        case Lesdf_c4_NotEmployedSpouseEmployed_L1:
            if(lesdf_c4_lag1 != null) {
                return lesdf_c4_lag1.equals(Lesdf_c4.NotEmployedSpouseEmployed)? 1. : 0.;
            } else {
                return 0.;
            }
        case Lesdf_c4_BothNotEmployed_L1:
            if(lesdf_c4_lag1 != null) {
                return lesdf_c4_lag1.equals(Lesdf_c4.BothNotEmployed)? 1. : 0.;
            } else {
                return 0.;
            }
        case Liwwh:
            return (double) liwwh;
        case NumberChildren:
            return (double) benefitUnit.getChildren().size();
        case NumberChildren_2under:
            int count = benefitUnit.getN_children_0() + benefitUnit.getN_children_1() + benefitUnit.getN_children_2();
            return (double) count;
        case OtherIncome:			// "Other income corresponds to other benefitUnit incomes divided by 10,000." (From Bargain et al. (2014).  From employment selection equation.
            return 0.;				// Other incomes "correspond to partner's and other family members' income as well as capital income of various sources."
        case Parents:
            return household_status.equals(Household_status.Parents)? 1. : 0.;
        case ResStanDev:        //Draw from standard normal distribution will be multiplied by the value in the .xls file, which represents the standard deviation
            //If model.addRegressionStochasticComponent set to true, return a draw from standard normal distribution, if false return 0.
            return (model.addRegressionStochasticComponent) ? resStanDevInnov.nextGaussian() : 0.0;
        case Single:
            return household_status.equals(Household_status.Single)? 1. : 0.;
        case Single_kids:		//TODO: Is this sufficient, or do we need to take children aged over 12 into account as well?
            if(household_status.equals(Household_status.Single)) {
                if(benefitUnit.getChildren().size()>0) {			//XXX: Perhaps we need to check that children is not null first, if children is only initialised when new born persons are added to the children set.
                    return 1.;
                }
                else return 0.;
            }
            else return 0.;
        case Union:
            return household_status.equals(Household_status.Couple)? 1. : 0.;
        case Union_kids:		//TODO: Is this sufficient, or do we need to take children aged over 12 into account as well?
            if(household_status.equals(Household_status.Couple)) {
                if(benefitUnit.getChildren().size()>0) {			//XXX: Perhaps we need to check that children is not null first, if children is only initialised when new born persons are added to the children set.
                    return 1.;
                }
                else return 0.;
            }
            else return 0.;
        case Year:
            return (Parameters.isFixTimeTrend && getYear() >= Parameters.timeTrendStopsIn) ? (double) Parameters.timeTrendStopsIn : (double) getYear();
        case Year_transformed:
            return (Parameters.isFixTimeTrend && getYear() >= Parameters.timeTrendStopsIn) ? (double) Parameters.timeTrendStopsIn - 2000 : (double) getYear() - 2000;
        case Year_transformed_monetary:
            return (double) model.getTimeTrendStopsInMonetaryProcesses() - 2000; //Note: this returns base price year - 2000 (e.g. 17 for 2017 as base price year) and monetary variables are then uprated from 2017 level to the simulated year
        case Ydses_c5_Q2_L1:
            return (Ydses_c5.Q2.equals(getYdses_c5_lag1())) ? 1.0 : 0.0;
        case Ydses_c5_Q3_L1:
            return (Ydses_c5.Q3.equals(getYdses_c5_lag1())) ? 1.0 : 0.0;
        case Ydses_c5_Q4_L1:
            return (Ydses_c5.Q4.equals(getYdses_c5_lag1())) ? 1.0 : 0.0;
        case Ydses_c5_Q5_L1:
            return (Ydses_c5.Q5.equals(getYdses_c5_lag1())) ? 1.0 : 0.0;
        case Ypnbihs_dv_L1:
            if(ypnbihs_dv_lag1 != null) {
                return ypnbihs_dv_lag1;
            } else {
                throw new RuntimeException("call to uninitialised ypnbihs_dv_lag1 in Person");
            }
        case Ypnbihs_dv_L1_sq:
            if(ypnbihs_dv_lag1 != null) {
                return ypnbihs_dv_lag1*ypnbihs_dv_lag1;
            } else {
                throw new RuntimeException("call to uninitialised ypnbihs_dv_lag1 in Person");
            }
        case Ynbcpdf_dv_L1:
            return (ynbcpdf_dv_lag1 != null) ? ynbcpdf_dv_lag1 : 0.0;
        case Yptciihs_dv_L1:
            return yptciihs_dv_lag1;
        case Yptciihs_dv_L2:
            return yptciihs_dv_lag2;
        case Yptciihs_dv_L3:
            return yptciihs_dv_lag3;
        case Ypncp_L1:
            return ypncp_lag1;
        case Ypncp_L2:
            return ypncp_lag2;
        case Ypnoab_L1:
            return ypnoab_lag1;
        case Ypnoab_L2:
            return ypnoab_lag2;
        case Yplgrs_dv_L1:
            return yplgrs_dv_lag1;
        case Yplgrs_dv_L2:
            return yplgrs_dv_lag2;
        case Yplgrs_dv_L3:
            return yplgrs_dv_lag3;
        case Ld_children_3underIT:
            return model.getCountry().equals(Country.IT) ? benefitUnit.getD_children_3under_lag().ordinal() : 0.;
        case Ld_children_4_12IT:
            return model.getCountry().equals(Country.IT) ? benefitUnit.getD_children_4_12_lag().ordinal() : 0.;
        case LunionIT:
            return (household_status_lag.equals(Household_status.Couple) && (getRegion().toString().startsWith(Country.IT.toString())))? 1. : 0.;
        case EduMediumIT:
            return (deh_c3.equals(Education.Medium) && (getRegion().toString().startsWith(Country.IT.toString())))? 1. : 0.;
        case EduHighIT:
            return (deh_c3.equals(Education.High) && (getRegion().toString().startsWith(Country.IT.toString())))? 1. : 0.;

        case Reached_Retirement_Age:
            int retirementAge;
            if (dgn.equals(Gender.Female)) {
                retirementAge = Parameters.getFixedRetireAge(getYear(), Gender.Female);
            } else {
                retirementAge = Parameters.getFixedRetireAge(getYear(), Gender.Male);
            }
            return (dag >= retirementAge)? 1. : 0.;
        case Reached_Retirement_Age_Sp:
            int retirementAgePartner;
            if (partner != null) {
                if (partner.dgn.equals(Gender.Female)) {
                    retirementAgePartner = Parameters.getFixedRetireAge(getYear(), Gender.Female);
                } else {
                    retirementAgePartner = Parameters.getFixedRetireAge(getYear(), Gender.Male);
                }
                return (partner.dag >= retirementAgePartner)? 1. : 0.;
            } else {return 0.;}
        case Reached_Retirement_Age_Les_c3_NotEmployed_L1: //Reached retirement age and was not employed in the previous year
            if (dgn.equals(Gender.Female)) {
                retirementAge = Parameters.getFixedRetireAge(getYear(), Gender.Female);
            } else {
                retirementAge = Parameters.getFixedRetireAge(getYear(), Gender.Male);
            }
            return ((dag >= retirementAge) && (les_c4_lag1.equals(Les_c4.NotEmployed) || les_c4_lag1.equals(Les_c4.Retired)))? 1. : 0.;
        case EquivalisedIncomeYearly:
            return getBenefitUnit().getEquivalisedDisposableIncomeYearly();
        case EquivalisedConsumptionYearly:
            if (yearlyEquivalisedConsumption != null) {
                return yearlyEquivalisedConsumption;
            }
            else return -9999.99;
        case sIndex:
            return getsIndex();
        case sIndexNormalised:
            return getsIndexNormalised();

        //New enums for the mental health Step 1 and 2:
        case EmployedToUnemployed:
            return (les_c4_lag1.equals(Les_c4.EmployedOrSelfEmployed) && les_c4.equals(Les_c4.NotEmployed) && dlltsd.equals(Indicator.False))? 1. : 0.;
        case UnemployedToEmployed:
            return (les_c4_lag1.equals(Les_c4.NotEmployed) && dlltsd_lag1.equals(Indicator.False) && les_c4.equals(Les_c4.EmployedOrSelfEmployed))? 1. : 0.;
        case PersistentUnemployed:
            return (les_c4.equals(Les_c4.NotEmployed) && les_c4_lag1.equals(Les_c4.NotEmployed) && dlltsd.equals(Indicator.False) && dlltsd_lag1.equals(Indicator.False))? 1. : 0.;
        case NonPovertyToPoverty:
            if (benefitUnit.getAtRiskOfPoverty_lag1() != null) {
                return (benefitUnit.getAtRiskOfPoverty_lag1() == 0 && benefitUnit.getAtRiskOfPoverty() == 1)? 1. : 0.;
            } else return 0.;
        case PovertyToNonPoverty:
            if (benefitUnit.getAtRiskOfPoverty_lag1() != null) {
                return (benefitUnit.getAtRiskOfPoverty_lag1() == 1 && benefitUnit.getAtRiskOfPoverty() == 0)? 1. : 0.;
            } else return 0.;
        case PersistentPoverty:
            if (benefitUnit.getAtRiskOfPoverty_lag1() != null) {
                return (benefitUnit.getAtRiskOfPoverty_lag1() == 1 && benefitUnit.getAtRiskOfPoverty() == 1)? 1. : 0.;
            } else return 0.;
        case RealIncomeChange:
            return (benefitUnit.getYearlyChangeInLogEDI());
        case RealIncomeDecrease_D:
            return (benefitUnit.isDecreaseInYearlyEquivalisedDisposableIncome())? 1. : 0.;
        case D_Econ_benefits:
            return isReceivesBenefitsFlag_L1()? 1. : 0.;
        case D_Home_owner:
            return getBenefitUnit().isDhh_owned()? 1. : 0.; // Evaluated at the level of a benefit unit. If required, can be changed to individual-level homeownership status.
        case Covid_2020_D:
            return (getYear() == 2020)? 1. : 0.;
        case Covid_2021_D:
            return (getYear() == 2021)? 1. : 0.;
        case Pt:
            return (getLabourSupplyHoursWeekly() > 0 && getLabourSupplyHoursWeekly() < Parameters.MIN_HOURS_FULL_TIME_EMPLOYED)? 1. : 0.;
        case L1_log_hourly_wage:
            if (L1_fullTimeHourlyEarningsPotential > 0) {
                return Math.log(L1_fullTimeHourlyEarningsPotential);
            } else {
                throw new RuntimeException("call to evaluate lag potential hourly earnings before initialisation");
            }
        case L1_log_hourly_wage_sq:
            if (L1_fullTimeHourlyEarningsPotential > 0) {
                return Math.pow(Math.log(L1_fullTimeHourlyEarningsPotential), 2);
            } else {
                throw new RuntimeException("call to evaluate lag potential hourly earnings before initialisation");
            }
        case L1_hourly_wage:
            if (L1_fullTimeHourlyEarningsPotential > 0) {
                return L1_fullTimeHourlyEarningsPotential;
            } else {
                throw new RuntimeException("call to evaluate lag potential hourly earnings before initialisation");
            }
        case Deh_c3_Low_Dag:
            return (Education.Low.equals(deh_c3)) ? dag : 0.0;
        case Deh_c3_Medium_Dag:
            return (Education.Medium.equals(deh_c3)) ? dag : 0.0;
        //Italy
        case ITC:
            return (getRegion().equals(Region.ITC)) ? 1. : 0.;
        case ITF:
            return (getRegion().equals(Region.ITF)) ? 1. : 0.;
        case ITG:
            return (getRegion().equals(Region.ITG)) ? 1. : 0.;
        case ITH:
            return (getRegion().equals(Region.ITH)) ? 1. : 0.;
        case ITI:
            return (getRegion().equals(Region.ITI)) ? 1. : 0.;
        //UK
        case UKC:
            return Region.UKC.equals(getRegion()) ? 1.0 : 0.0;
        case UKD:
            return Region.UKD.equals(getRegion()) ? 1.0 : 0.0;
        case UKE:
            return Region.UKE.equals(getRegion()) ? 1.0 : 0.0;
        case UKF:
            return Region.UKF.equals(getRegion()) ? 1.0 : 0.0;
        case UKG:
            return Region.UKG.equals(getRegion()) ? 1.0 : 0.0;
        case UKH:
            return Region.UKH.equals(getRegion()) ? 1.0 : 0.0;
        case UKI:
            return Region.UKI.equals(getRegion()) ? 1.0 : 0.0;
        case UKJ:
            return Region.UKJ.equals(getRegion()) ? 1.0 : 0.0;
        case UKK:
            return Region.UKK.equals(getRegion()) ? 1.0 : 0.0;
        case UKL:
            return Region.UKL.equals(getRegion()) ? 1.0 : 0.0;
        case UKM:
            return Region.UKM.equals(getRegion()) ? 1.0 : 0.0;
        case UKN:
            return Region.UKN.equals(getRegion()) ? 1.0 : 0.0;
        case UKmissing:
            return 0.;		//For our purpose, all our simulated people have a region, so this enum value is always going to be 0 (false).
//			return (getRegion().equals(Region.UKmissing)) ? 1. : 0.;		//For people whose region info is missing.  The UK survey did not record the region in the first two waves (2006 and 2007, each for 4 years). For all those individuals we have gender, education etc but not region. If we exclude them we lose a large part of the UK sample, so this is the trick to keep them in the estimates.

        // Regressors used in the Covid-19 labour market module below:
        case Dgn_Dag:
            if(dgn.equals(Gender.Male)) {
                return (double) dag;
            }
            else return 0.;
        case Employmentsonfullfurlough:
            return Parameters.getEmploymentsFurloughedFullForMonthYear(model.getLabourMarket().getCovid19TransitionsMonth(), getYear());
        case Employmentsonflexiblefurlough:
            return Parameters.getEmploymentsFurloughedFlexForMonthYear(model.getLabourMarket().getCovid19TransitionsMonth(), getYear());
        case CovidTransitionsMonth:
            model.getLabourMarket().getMonthForRegressor();
        case Lhw_L1:
            if (getNewWorkHours_lag1() != null) {
                return getNewWorkHours_lag1();
            }
            else return 0.;
        case Dgn_Lhw_L1:
            if (getNewWorkHours_lag1() != null && dgn.equals(Gender.Male)) {
                return getNewWorkHours_lag1();
            }
            else return 0.;
        case Covid19GrossPayMonthly_L1:
            return getCovidModuleGrossLabourIncome_lag1();
        case Covid19ReceivesSEISS_L1:
            return (getCovidModuleReceivesSEISS().equals(Indicator.True)) ? 1. : 0.;
        case Les_c7_Covid_Furlough_L1:
            return (getLes_c7_covid_lag1().equals(Les_c7_covid.FurloughedFlex) || getLes_c7_covid_lag1().equals(Les_c7_covid.FurloughedFull)) ? 1. : 0.;
        case Blpay_Q2:
            return (getCovidModuleGrossLabourIncomeBaseline_Xt5().equals(Quintiles.Q2)) ? 1. : 0.;
        case Blpay_Q3:
            return (getCovidModuleGrossLabourIncomeBaseline_Xt5().equals(Quintiles.Q3)) ? 1. : 0.;
        case Blpay_Q4:
            return (getCovidModuleGrossLabourIncomeBaseline_Xt5().equals(Quintiles.Q4)) ? 1. : 0.;
        case Blpay_Q5:
            return (getCovidModuleGrossLabourIncomeBaseline_Xt5().equals(Quintiles.Q5)) ? 1. : 0.;
        case Dgn_baseline:
            return 0.;
        case RealWageGrowth: // Note: the values provided to the wage regression must be rebased to 2015, the default BASE_PRICE_YEAR.
            return Parameters.getTimeSeriesIndex(getYear(), UpratingCase.Earnings);
        case RealGDPGrowth:
            return Parameters.getTimeSeriesIndex(getYear(), UpratingCase.Capital);
        case Cut1:
            // ordered probit/logit cut points ignored when calculating score
            return 0.;
        case Cut2:
            return 0.;
        case Cut3:
            return 0.;
        case Cut4:
            return 0.;
        case Cut5:
            return 0.;
        case Cut6:
            return 0.;
        case Cut7:
            return 0.;
        case Cut8:
            return 0.;
        case Cut9:
            return 0.;
        case Cut10:
            return 0.;
        default:
            throw new IllegalArgumentException("Unsupported regressor " + variableID.name() + " in Person#getDoubleValue");
        }
    }




    ////////////////////////////////////////////////////////////////////////////////
    //
    //	Override equals and hashCode to make unique BenefitUnit determined by Key.getId()
    //
    ////////////////////////////////////////////////////////////////////////////////

     @Override
    public boolean equals(Object o) {

        if (o == this) return true;
        if (!(o instanceof Person)) {
            return false;
        }

        Person p = (Person) o;

        boolean idIsEqual = new EqualsBuilder()
                .append(key.getId(), p.key.getId())		//Add more fields to compare to check for equality if desired
                .isEquals();

        return idIsEqual;
    }

    @Override
    public int hashCode() {
        return new HashCodeBuilder(17, 37)
                .append(key.getId())
                .toHashCode();
    }


    /**
     * 
     * Returns a defensive copy of the field.
     * The caller of this method can do anything they want with the
     * returned Key object, without affecting the internals of this
     * class in any way.
     * 
     */
     public PanelEntityKey getKey() {
       return new PanelEntityKey(key.getId());
     }

     public int getPersonCount() {
        return 1;
     }

    public int getDag() {
        return dag;
    }

    public void setDag(Integer dag) {
        this.dag = dag;
        this.dag_sq = dag*dag;
    }

    public Gender getDgn() {
        return dgn;
    }

    public int getGender() {
         if (dgn == Gender.Male) return 0;
         else return 1;
    }

    public void setDgn(Gender dgn) {
        this.dgn = dgn;
    }

    public Les_c4 getLes_c4() {
        return les_c4;
    }

    public int getStudent()
    {
        if (les_c4 != null) {
            return les_c4.equals(Les_c4.Student)? 1 : 0;
        }
        else {
            return 0;
        }
    }

    public int getEducation() {

        if (deh_c3==Education.Medium) return 1;
        else if (deh_c3==Education.High) return (int)(DecisionParams.PTS_EDUCATION - 1.0);
        else return 0;
    }

    public void setLes_c4(Les_c4 les_c4) {
        this.les_c4 = les_c4;
    }

    public void setLes_c7_covid(Les_c7_covid les_c7_covid) { this.les_c7_covid = les_c7_covid; }

    public Les_c7_covid getLes_c7_covid() { return les_c7_covid; }

    public Les_c4 getLes_c4_lag1() {
        return les_c4_lag1;
    }

    public Les_c7_covid getLes_c7_covid_lag1() { return les_c7_covid_lag1; }

    public void setLes_c7_covid_lag1(Les_c7_covid les_c7_covid_lag1) {
         this.les_c7_covid_lag1 = les_c7_covid_lag1;
    }

    public Les_c4 getLessp_c4() {
        return lessp_c4;
    }

    public void setLessp_c4(Les_c4 lessp_c4) {
        this.lessp_c4 = lessp_c4;
    }

    public Les_c4 getActivity_status_partner_lag() {
        return activity_status_partner_lag;
    }

    public void setActivity_status_partner_lag(Les_c4 activity_status_partner_lag) {
        this.activity_status_partner_lag = activity_status_partner_lag;
    }

    public Household_status getHousehold_status() {
        return household_status;
    }

    public void setHousehold_status(Household_status household_status) {
        if(this.household_status != null) {
            if(household_status.equals(Household_status.Parents) && (this.household_status.equals(Household_status.Couple) || this.household_status.equals(Household_status.Single))) {
                throw new IllegalArgumentException("Person with household_status as couple or single cannot move back to the parental home!");
            }
        }
        this.household_status = household_status;
    }

    public int getCohabiting() {
        if(household_status != null) {
            return household_status.equals(Household_status.Couple)? 1 : 0;
        }
        else {
            return 0;
        }
    }

    public Education getDeh_c3() {
        return deh_c3;
    }

    public void setDeh_c3(Education deh_c3) {this.deh_c3 = deh_c3;}

    public void setDeh_c3_lag1(Education deh_c3_lag1) {this.deh_c3_lag1 = deh_c3_lag1;}

    public Education getDehm_c3() {
        return dehm_c3;
    }

    public void setDehm_c3(Education dehm_c3) {
        this.dehm_c3 = dehm_c3;
    }

    public Education getDehf_c3() {
        return dehf_c3;
    }

    public void setDehf_c3(Education dehf_c3) {
        this.dehf_c3 = dehf_c3;
    }

    public Education getEducation_partner() {
        return dehsp_c3;
    }

    public void setEducation_partner(Education education_partner) {
        this.dehsp_c3 = education_partner;
    }

    public Indicator getDed() {
        return ded;
    }

    public void setDed(Indicator ded) {
        this.ded = ded;
    }

    public int getLowEducation() {
        if(deh_c3 != null) {
            if (deh_c3.equals(Education.Low)) return 1;
            else return 0;
        }
        else {
            return 0;
        }
    }

    public int getMidEducation() {
        if(deh_c3 != null) {
            if (deh_c3.equals(Education.Medium)) return 1;
            else return 0;
        }
        else {
            return 0;
        }
    }

    public int getHighEducation() {
        if(deh_c3 != null) {
            if (deh_c3.equals(Education.High)) return 1;
            else return 0;
        }
        else {
            return 0;
        }
    }

    public void setEducation(Education educationlevel) {
        this.deh_c3 = educationlevel;
    }

    public int getGoodHealth() {
        if(dlltsd != null && !dlltsd.equals(Indicator.True)) { //Good / bad health depends on dlltsd (long-term sick or disabled). If true, then person is in bad health.
            return 1;
        }
        else return 0;
    }

    public int getBadHealth() {
        if(dlltsd != null && dlltsd.equals(Indicator.True)) {
            return 1;
        }
        else return 0;
    }

    /*
     * In the initial population, there is continuous health score and an indicator for long-term sickness or disability. In EUROMOD to which we match, health is either
     * Good or Poor. This method checks the Dlltsd indicator and returns corresponding HealthStatus to use in matching the EUROMOD donor.
     */
    public HealthStatus getHealthStatusConversion() {
        if(dlltsd != null && dlltsd.equals(Indicator.True)) {
            return HealthStatus.Poor; //If long-term sick or disabled, return Poor HealthStatus
        }
        else return HealthStatus.Good; //Otherwise, return Good HealthStatus
    }

    public int getEmployed() {
        if(les_c4.equals(Les_c4.EmployedOrSelfEmployed) ) {
            return 1;
        }
        else return 0;
    }

    public int getNonwork() {
        if(les_c4.equals(Les_c4.NotEmployed)) {
            return 1;
        }
        else return 0;
    }

    public Region getRegion() {
        if (benefitUnit != null) {
            return benefitUnit.getRegion();
        } else {
            return regionLocal;
        }
    }

    public void setRegion(Region region) {
        this.benefitUnit.setRegion(region);
    }

    public Household_status getHousehold_status_lag() {
        return household_status_lag;
    }

//	public double getDeviationFromMeanRetirementAge() {
//		return deviationFromMeanRetirementAge;
//	}

    public boolean isToGiveBirth() {
        return toGiveBirth;
    }

    public void setToGiveBirth(boolean toGiveBirth_) {
            toGiveBirth = toGiveBirth_;
    }

    public boolean isToLeaveSchool() {
        return toLeaveSchool;
    }

    public void setToLeaveSchool(boolean toLeaveSchool) {
        this.toLeaveSchool = toLeaveSchool;
    }

    public double getWeight() {
        return weight;
    }

    public void setWeight(double weight) {
        this.weight = weight;
    }

    public BenefitUnit getBenefitUnit() {
        if (benefitUnit == null) {
            return null;
        } else {
            return benefitUnit;
        }
    }

    public void setBenefitUnit(BenefitUnit newBenefitUnit) {

        if (newBenefitUnit == null) {

            benefitUnit = null;
            idBenefitUnit = null;
            idHousehold = null;
        } else {

            if ( benefitUnit != null ) {
                benefitUnit.removePerson(this);
            }
            benefitUnit = newBenefitUnit;
            idBenefitUnit = newBenefitUnit.getKey().getId();
            idHousehold = newBenefitUnit.getIdHousehold();
            if (!benefitUnit.getPersonsInBU().contains(this)) {
                if (dag < Parameters.AGE_TO_BECOME_RESPONSIBLE && idPartner == null) {
                    benefitUnit.addChild(this);
                } else if (dag >= Parameters.AGE_TO_BECOME_RESPONSIBLE){
                    benefitUnit.addResponsiblePerson(this);
                }
            }
        }
    }

    public Person getPartner() {
        return partner;
    }

    public void setPartner(Person partner) {
        this.partner = partner;
        if(partner == null) {
            idPartner = null;
        } else {
            this.idPartner = partner.getKey().getId();		//Update partnerId to ensure consistency
        }
    }

    public Long getIdPartner() {
        return idPartner;
    }

    public Long getIdPartnerLag1() {
        return idPartnerLag1;
    }

    public Long getIdBenefitUnit() {
        return idBenefitUnit;
    }

    public Labour getLabourSupplyWeekly() {
        return labourSupplyWeekly;
    }

    public double getDoubleLabourSupplyWeeklyHours() {
        return (labourSupplyWeekly != null) ? (double)labourSupplyWeekly.getHours(this) : 0.0;
    }

    public int getLabourSupplyHoursWeekly() {
        return (labourSupplyWeekly != null) ? labourSupplyWeekly.getHours(this) : 0;
    }

    public void setLabourSupplyWeekly(Labour labourSupply) {
        labourSupplyWeekly = labourSupply;
        hoursWorkedWeekly = getLabourSupplyHoursWeekly(); // Update number of hours worked weekly
    }

    public double getLabourSupplyYearly() {
        return (double) getLabourSupplyWeekly().getHours(this) * Parameters.WEEKS_PER_YEAR;
    } //TODO: add scaling factor multiplication?

    public double getScaledLabourSupplyYearly() {
        return (double) getLabourSupplyWeekly().getHours(this) * Parameters.WEEKS_PER_YEAR * model.getScalingFactor();
    }


    public double getGrossEarningsWeekly() {
        return fullTimeHourlyEarningsPotential * (double) getLabourSupplyHoursWeekly();
    }

    public double getGrossEarningsYearly() {
        Double gew = getGrossEarningsWeekly();
        if(Double.isFinite(gew) && gew > 0.) {
            return gew * Parameters.WEEKS_PER_YEAR;
        }
        else return 0.;
//		else return null;
    }

    public int getAtRiskOfPoverty() {
        return benefitUnit.getAtRiskOfPoverty();
    }

    public double getFullTimeHourlyEarningsPotential() {
        return fullTimeHourlyEarningsPotential;
    }

    public double getDesiredAgeDiff() {
        return desiredAgeDiff;
    }

    public double getDesiredEarningsPotentialDiff() {
        return desiredEarningsPotentialDiff;
    }

    public Long getIdMother() {
        return idMother;
    }

    public void setIdMother(Long id_mother) {
        idMother = id_mother;
    }

    public void setIdMother(Person mother) {
        if (mother == null) {
            idMother = null;
        } else {
            idMother = mother.getKey().getId();
        }
    }
    public Long getIdFather() {
        return idFather;
    }

    public void setIdFather(Long id_father) {
        idFather = id_father;
    }

    public void setIdFather(Person father) {
        if (father == null) {
            idFather = null;
        } else {
            idFather = father.getKey().getId();
        }
    }
    public boolean isResponsible() {
        boolean responsible;
        if(dgn.equals(Gender.Female)) {
            Person female = benefitUnit.getFemale();
            responsible = female != null && female == this;
        }
        else {
            Person male = benefitUnit.getMale();
            responsible = male != null && male == this;
        }
        return responsible;
    }

    public boolean isChild() {
        return benefitUnit.getChildren().contains(this);
    }


    public void orphanGiveParent() {
        if(dag < Parameters.AGE_TO_BECOME_RESPONSIBLE && idMother == null && idFather == null) {		//Check if orphan
            Person adoptedMother = benefitUnit.getFemale();
            if(adoptedMother != null) {
                idMother = adoptedMother.getKey().getId();
            }
            else {
                idFather = benefitUnit.getMale().getKey().getId();		//Adopted father
            }
        }
        else throw new IllegalArgumentException("ERROR - orphanGiveParent method has been called on a non-orphan!");
    }
    /*
    public double getUnitLabourCost() {
        return unitLabourCost;
    }

    public void setUnitLabourCost(double unitLabourCost) {
        this.unitLabourCost = unitLabourCost;
    }
    */
    public Dhe getDhe() {
        return dhe;
    }

    public void setDhe(Dhe health) {
        this.dhe = health;
    }

    public double getDheValue() {
        return dhe.getValue();
    }
    public double getDhm() {
        double val;
        if (dhm == null) {
            val = -1.0;
        } else {
            val = dhm;
        }
        return val;
    }

    public void setCareFromOther(boolean val) {
        careFromOther = val;
    }

    public void setCareHoursFromOtherWeekly_lag1(double val) {
        careHoursFromOtherWeekly_lag1 = val;
    }

    public void setCareHoursFromFormalWeekly_lag1(double val) {
        careHoursFromFormalWeekly_lag1 = val;
    }

    public void setDhm(Double dhm) {
        this.dhm = dhm;
    }

    public void setDhe_lag1(Dhe health) {
        this.dhe_lag1 = health;
    }

    public void setDhm_lag1(Double dhm) {
        this.dhm_lag1 = dhm;
    }

    public boolean getDhm_ghq() {
        return dhm_ghq;
    }

    public void setDhm_ghq(boolean dhm_ghq) {
        this.dhm_ghq = dhm_ghq;
    }

    public Indicator getNeedSocialCare() {
        return needSocialCare;
    }

    public void setNeedSocialCare(Indicator needSocialCare) {
        this.needSocialCare = needSocialCare;
    }

    public Indicator getDer() {
        return der;
    }

    public void setDer(Indicator der) {
        this.der = der;
    }

    public Long getId_original() {
        return id_original;
    }

    public Long getId_bu_original() {
        return id_bu_original;
    }

    public int getAgeGroup() {
        return ageGroup;
    }

    public boolean isClonedFlag() {
        return clonedFlag;
    }

    public void setClonedFlag(boolean clonedFlag) {
        this.clonedFlag = clonedFlag;
    }

    public int getOriginalNumberChildren() {
        return originalNumberChildren;
    }

    public Household_status getOriginalHHStatus() {
        return originalHHStatus;
    }

    public Dcpst getDcpst() {
        return dcpst;
    }

    public void setDcpst(Dcpst dcpst) {
        this.dcpst = dcpst;
    }

    public Indicator getDcpen() {
        return dcpen;
    }

    public void setDcpen(Indicator dcpen) {
        this.dcpen = dcpen;
    }

    public Indicator getDcpex() {
        return dcpex;
    }

    public void setDcpex(Indicator dcpex) {
        this.dcpex = dcpex;
    }

    public Indicator getDlltsd() {
        return dlltsd;
    }
    public void setDlltsd(Indicator dlltsd) {
        this.dlltsd = dlltsd;
    }

    public void setSocialCareMarketAll(SocialCareMarketAll market) {
        this.socialCareMarketAll = market;
    }

    public Indicator getDlltsd_lag1() {
        return dlltsd_lag1;
    }

    public void setDlltsd_lag1(Indicator dlltsd_lag1) {
        this.dlltsd_lag1 = dlltsd_lag1;
    }

    public Indicator getSedex() {
        return sedex;
    }

    public void setSedex(Indicator sedex) {
        this.sedex = sedex;
    }

    public boolean isLeftEducation() {
        return leftEducation;
    }

    public void setLeftEducation(boolean leftEducation) {
        this.leftEducation = leftEducation;
    }

    public boolean isLeftPartnership() {
        return leftPartnership;
    }

    public void setLeftPartnership(boolean leftPartnership) {
        this.leftPartnership = leftPartnership;
    }

    public Indicator getPartnership_samesex() {
        return partnership_samesex;
    }

    public void setPartnership_samesex(Indicator partnership_samesex) {
        this.partnership_samesex = partnership_samesex;
    }

    public Indicator getWomen_fertility() {
        return women_fertility;
    }

    public void setWomen_fertility(Indicator women_fertility) {
        this.women_fertility = women_fertility;
    }

    public Indicator getEducation_inrange() {
        return education_inrange;
    }

    public void setEducation_inrange(Indicator education_inrange) {
        this.education_inrange = education_inrange;
    }

    public Integer getDcpyy() {
        return dcpyy;
    }

    public void setDcpyy(Integer dcpyy) {
        this.dcpyy = dcpyy;
    }

    public Integer getDcpyy_lag1() {
        return dcpyy_lag1;
    }

    public Integer getDcpagdf() {
        return dcpagdf;
    }

    public void setDcpagdf(Integer dcpagdf) {
        this.dcpagdf = dcpagdf;
    }


    public Integer getDcpagdf_lag1() {
        return dcpagdf_lag1;
    }

    public Double getYpnbihs_dv() {
        return ypnbihs_dv;
    }

    public void setYpnbihs_dv(Double val) {
        ypnbihs_dv = val;
    }

    public Double getYpnbihs_dv_lag1() {
        return ypnbihs_dv_lag1;
    }

    public double getYptciihs_dv() {
        return yptciihs_dv;
    }

    public double getYpncp() {
        return ypncp;
    }

    public double getYpnoab() {
        return ypnoab;
    }

    public void setYptciihs_dv(double yptciihs_dv) {
        this.yptciihs_dv = yptciihs_dv;
        if (Double.isNaN(this.yptciihs_dv) || Double.isInfinite(this.yptciihs_dv)) throw new IllegalArgumentException("yptciihs_dv is not finite");
    }

    public double getYptciihs_dv_lag1() {
        return yptciihs_dv_lag1;
    }

    public double getYplgrs_dv() {
        return yplgrs_dv;
    }

    public void setYplgrs_dv(double val) {
        yplgrs_dv = val;
    }

    public double getYplgrs_dv_lag1() {
        return yplgrs_dv_lag1;
    }

    public double getYplgrs_dv_lag2() {
        return yplgrs_dv_lag2;
    }

    public double getYplgrs_dv_lag3() {
        return yplgrs_dv_lag3;
    }

    public Double getYnbcpdf_dv() {
        return ynbcpdf_dv;
    }

    public void setYnbcpdf_dv(Double ynbcpdf_dv) {
        this.ynbcpdf_dv = ynbcpdf_dv;
    }

    public Double getYnbcpdf_dv_lag1() {
        return ynbcpdf_dv_lag1;
    }

    public Lesdf_c4 getLesdf_c4() {
        return lesdf_c4;
    }

    public Lesdf_c4 getLesdf_c4_lag1() {
        return lesdf_c4_lag1;
    }

    public void setLes_c4_lag1(Les_c4 les_c4_lag1) {
        this.les_c4_lag1 = les_c4_lag1;
    }

    public void setLesdf_c4_lag1(Lesdf_c4 lesdf_c4_lag1) {
        this.lesdf_c4_lag1 = lesdf_c4_lag1;
    }

    public void setYpnbihs_dv_lag1(Double ynbcpdf_dv_lag1) {
        this.ynbcpdf_dv_lag1 = ynbcpdf_dv_lag1;
    }

    public void setDehsp_c3_lag1(Education dehsp_c3_lag1) {
        this.dehsp_c3_lag1 = dehsp_c3_lag1;
    }

    public void setDhesp_lag1(Dhe dhesp_lag1) {
        this.dhesp_lag1 = dhesp_lag1;
    }

    public void setYnbcpdf_dv_lag1(Double ynbcpdf_dv_lag1) {
        this.ynbcpdf_dv_lag1 = ynbcpdf_dv_lag1;
    }

    public void setDcpyy_lag1(Integer dcpyy_lag1) {
        this.dcpyy_lag1 = dcpyy_lag1;
    }

    public void setDcpagdf_lag1(Integer dcpagdf_lag1) {
        this.dcpagdf_lag1 = dcpagdf_lag1;
    }

    public void setDcpst_lag1(Dcpst dcpst_lag1) {
        this.dcpst_lag1 = dcpst_lag1;
    }

    public void setFullTimeHourlyEarningsPotential(double potentialHourlyEarnings) {
        this.fullTimeHourlyEarningsPotential = potentialHourlyEarnings;
    }

    public double getL1_fullTimeHourlyEarningsPotential() {
        return L1_fullTimeHourlyEarningsPotential;
    }

    public void setL1_fullTimeHourlyEarningsPotential(double potentialHourlyEarnings) {
        L1_fullTimeHourlyEarningsPotential = potentialHourlyEarnings;
    }


    public void setLiwwh(Integer liwwh) {
        this.liwwh = liwwh;
    }

    public void setIoFlag(boolean ioFlag) {
        this.ioFlag = ioFlag;
    }

    public boolean isToBePartnered() {
        return toBePartnered;
    }

    public void setToBePartnered(boolean toBePartnered) {
        this.toBePartnered = toBePartnered;
    }

    public int getCoupleOccupancy() {

        if(partner != null) {
            return 1;
        }
        else return 0;
    }

    public int getAdultChildFlag() {
        if (adultchildflag!= null) {
            if (adultchildflag.equals(Indicator.True)) {
                return 1;
            }
            else return 0;
        }
        else return 0;
    }

    public Person getOriginalPartner() {
        return originalPartner;
    }

    public Long getIdHousehold() {
        return idHousehold;
    }

    public void setIdHousehold(Long idHousehold) {
        // should only be called from BenefitUnit.setHousehold
        this.idHousehold = idHousehold;
    }

    public Series.Double getYearlyEquivalisedDisposableIncomeSeries() {
        return yearlyEquivalisedDisposableIncomeSeries;
    }

    public void setYearlyEquivalisedDisposableIncomeSeries(Series.Double yearlyEquivalisedDisposableIncomeSeries) {
        this.yearlyEquivalisedDisposableIncomeSeries = yearlyEquivalisedDisposableIncomeSeries;
    }

    public Double getYearlyEquivalisedConsumption() {
        return yearlyEquivalisedConsumption;
    }

    public void setYearlyEquivalisedConsumption(Double yearlyEquivalisedConsumption) {
        this.yearlyEquivalisedConsumption = yearlyEquivalisedConsumption;
    }

    public Series.Double getYearlyEquivalisedConsumptionSeries() {
        return yearlyEquivalisedConsumptionSeries;
    }

    public void setYearlyEquivalisedConsumptionSeries(Series.Double yearlyEquivalisedConsumptionSeries) {
        this.yearlyEquivalisedConsumptionSeries = yearlyEquivalisedConsumptionSeries;
    }

    /*
    public Double getsIndex() {
        if (sIndexYearMap.get(model.getYear()-model.getsIndexTimeWindow()) != null) {
            return sIndexYearMap.get(model.getYear() - model.getsIndexTimeWindow());
        } else {
            return Double.NaN;
        }
    }

    public void setsIndex(Double sIndex) {
        sIndexYearMap.put(model.getYear(), sIndex);
    }

     */

    public Double getsIndex() {
        if (sIndex != null && sIndex > 0. && !sIndex.isInfinite() && (model.getYear() >= model.getStartYear()+model.getsIndexTimeWindow())) {
            return sIndex;
        }
        else return Double.NaN;
    }

    public void setsIndex(Double sIndex) {
        this.sIndex = sIndex;
    }

    public Double getsIndexNormalised() {
        if (sIndexNormalised != null && sIndexNormalised > 0. && !sIndexNormalised.isInfinite() && (model.getYear() >= model.getStartYear()+model.getsIndexTimeWindow())) {
            return sIndexNormalised;
        }
        else return Double.NaN;
    }

    public void setsIndexNormalised(Double sIndexNormalised) {
        this.sIndexNormalised = sIndexNormalised;
    }

    public Map<Integer, Double> getsIndexYearMap() {
        return sIndexYearMap;
    }

    public Integer getNewWorkHours_lag1() {
        return newWorkHours_lag1;
    }

    public void setNewWorkHours_lag1(Integer newWorkHours_lag1) {
        this.newWorkHours_lag1 = newWorkHours_lag1;
    }

    public double getCovidModuleGrossLabourIncome_lag1() {
        return covidModuleGrossLabourIncome_lag1;
    }

    public void setCovidModuleGrossLabourIncome_lag1(double covidModuleGrossLabourIncome_lag1) {
        this.covidModuleGrossLabourIncome_lag1 = covidModuleGrossLabourIncome_lag1;
    }

    public Indicator getCovidModuleReceivesSEISS() {
        return covidModuleReceivesSEISS;
    }

    public void setCovidModuleReceivesSEISS(Indicator covidModuleReceivesSEISS) {
        this.covidModuleReceivesSEISS = covidModuleReceivesSEISS;
    }

    public double getCovidModuleGrossLabourIncome_Baseline() {
        return covidModuleGrossLabourIncome_Baseline;
    }

    public void setCovidModuleGrossLabourIncome_Baseline(double val) {
        covidModuleGrossLabourIncome_Baseline = val;
    }

    public Quintiles getCovidModuleGrossLabourIncomeBaseline_Xt5() {
        return covidModuleGrossLabourIncomeBaseline_Xt5;
    }

    public void setCovidModuleGrossLabourIncomeBaseline_Xt5(Quintiles covidModuleGrossLabourIncomeBaseline_Xt5) {
        this.covidModuleGrossLabourIncomeBaseline_Xt5 = covidModuleGrossLabourIncomeBaseline_Xt5;
    }

    public boolean isDhh_owned() {
        return dhh_owned;
    }

    public void setDhh_owned(boolean dhh_owned) {
        this.dhh_owned = dhh_owned;
    }

    public boolean isReceivesBenefitsFlag() {
        return receivesBenefitsFlag;
    }

    public void setReceivesBenefitsFlag(boolean receivesBenefitsFlag) {
        this.receivesBenefitsFlag = receivesBenefitsFlag;
    }

    public boolean isReceivesBenefitsFlag_L1() {
        return receivesBenefitsFlag_L1;
    }

    public void setReceivesBenefitsFlag_L1(boolean receivesBenefitsFlag_L1) {
        this.receivesBenefitsFlag_L1 = receivesBenefitsFlag_L1;
    }

    public double getEquivalisedDisposableIncomeYearly() {
        return benefitUnit.getEquivalisedDisposableIncomeYearly();
    }

    public double getDisposableIncomeMonthly() { return benefitUnit.getDisposableIncomeMonthly();}

    public double getWageOffer() {
        //TODO: WAGE OFFER NOT CURRENTLY WORKING
        return 1.0;
    }

    public int getDisability() {
        return (Indicator.True.equals(getDlltsd())) ? 1 : 0;
    }

    public SocialCareMarketAll getSocialCareMarketAll() {
        // market = 0 for no social care
        //          1 for only informal care
        //          2 for informal and formal care
        //          3 for only formal care
        if (getHoursFormalSocialCare()<0.01 && getHoursInformalSocialCare()<0.01)
            return SocialCareMarketAll.None;
        else if (getHoursFormalSocialCare()<0.01 && getHoursInformalSocialCare()>0.01)
            return SocialCareMarketAll.Informal;
        else if (getHoursFormalSocialCare()>0.01 && getHoursInformalSocialCare()>0.01)
            return SocialCareMarketAll.Mixed;
        else return SocialCareMarketAll.Formal;
    }

    public double getRetired() {
        return (Les_c4.Retired.equals(getLes_c4())) ? 1.0 : 0.0;
    }

    public void death() {

        if (benefitUnit == null) {
            throw new RuntimeException("simulated death of person without a benefit unit.");
        }
        benefitUnit.removePerson(this);
        model.removePerson(this);
    }
    public void setYearLocal(Integer yearLocal) {
        this.yearLocal = yearLocal;
    }
    private int getYear() {
        if (model != null) {
            return model.getYear();
        } else {
            if (yearLocal ==null) {
                throw new RuntimeException("call to get uninitialised year in benefit unit");
            }
            return yearLocal;
        }
    }
    public void setRegionLocal(Region region) {
        regionLocal = region;
    }
    public void setDhhtp_c4_lag1Local(Dhhtp_c4 dhhtp_c4_lag1) {
        dhhtp_c4_lag1Local = dhhtp_c4_lag1;
    }
    public void setYdses_c5_lag1Local(Ydses_c5 ydses_c5_lag1) {
        ydses_c5_lag1Local = ydses_c5_lag1;
    }
    public void setN_children_allAges_lag1Local(Integer n_children_allAges_lag1) {
        n_children_allAges_lag1Local = n_children_allAges_lag1;
    }
    public void setN_children_allAges_Local(Integer n_children_allAges) {
        n_children_allAges_Local = n_children_allAges;
    }
    public void setN_children_02_lag1Local(Integer n_children_02_lag1) {
        n_children_02_lag1Local = n_children_02_lag1;
    }
    public void setN_children_017Local(Integer n_children_017) {
        n_children_017Local = n_children_017;
    }
    public void setD_children_2underLocal(Indicator d_children_2under) {
        d_children_2underLocal = d_children_2under;
    }
    private Ydses_c5 getYdses_c5_lag1() {
        if (benefitUnit!=null) {
            return getBenefitUnit().getYdses_c5_lag1();
        } else {
            return ydses_c5_lag1Local;
        }
    }
    private Dhhtp_c4 getDhhtp_c4_lag1() {
        if (benefitUnit!=null) {
            return getBenefitUnit().getDhhtp_c4_lag1();
        } else {
            return dhhtp_c4_lag1Local;
        }
    }
    private Integer getN_children_allAges_lag1() {
        if (benefitUnit != null) {
            return (benefitUnit.getN_children_allAges_lag1() != null) ? benefitUnit.getN_children_allAges_lag1() : 0;
        } else {
            return n_children_allAges_lag1Local;
        }
    }
    private Integer getN_children_allAges() {
        if (benefitUnit != null) {
            return benefitUnit.getN_children_allAges(false);
        } else {
            return n_children_allAges_Local;
        }
    }
    private Integer getN_children_02_lag1() {
        if (benefitUnit != null) {
            return (benefitUnit.getN_children_02_lag1() != null) ? benefitUnit.getN_children_02_lag1() : 0;
        } else {
            return n_children_02_lag1Local;
        }
    }
    private Integer getN_children_017() {
        if (benefitUnit != null) {
            return benefitUnit.getN_children_017();
        } else {
            return n_children_017Local;
        }
    }
    private Indicator getD_children_2under() {
        if (benefitUnit != null) {
            return benefitUnit.getD_children_2under();
        } else {
            return d_children_2underLocal;
        }
    }
    private double getInverseMillsRatio() {

        double score;
        if(Gender.Male.equals(dgn)) {
            if (Les_c4.EmployedOrSelfEmployed.equals(les_c4_lag1)) {
                score = Parameters.getRegEmploymentSelectionMaleE().getScore(this, Person.DoublesVariables.class);
            } else {
                score = Parameters.getRegEmploymentSelectionMaleNE().getScore(this, Person.DoublesVariables.class);
            }
        } else {
            // for females
            if (Les_c4.EmployedOrSelfEmployed.equals(les_c4_lag1)) {
                score = Parameters.getRegEmploymentSelectionFemaleE().getScore(this, Person.DoublesVariables.class);
            } else {
                score = Parameters.getRegEmploymentSelectionFemaleNE().getScore(this, Person.DoublesVariables.class);
            }
        }
        double inverseMillsRatio; //IMR is the PDF(x) / CDF(x) where x is score of probit of employment
        double cdf = Parameters.getStandardNormalDistribution().cumulativeProbability(score);
        if(cdf != 0.) {
            String pdfString = Double.toString(Parameters.getStandardNormalDistribution().density(score));
            String cdfString = Double.toString(cdf);
            BigDecimal bigPdf = new BigDecimal(pdfString);
            BigDecimal bigCdf = new BigDecimal(cdfString);
            BigDecimal result = bigPdf.divide(bigCdf, RoundingMode.HALF_EVEN);
            inverseMillsRatio = result.doubleValue();
        } else {
            throw new RuntimeException("problem evaluating inverse Mills ratio for wage rate projections");
        }
        if(Double.isFinite(inverseMillsRatio)) {
            if(Gender.Male.equals(dgn)) {
                if(inverseMillsRatio > inverseMillsRatioMaxMale) {
                    inverseMillsRatioMaxMale = inverseMillsRatio;
                }
                if(inverseMillsRatio < inverseMillsRatioMinMale) {
                    inverseMillsRatioMinMale = inverseMillsRatio;
                }
            } else {
                if(inverseMillsRatio > inverseMillsRatioMaxFemale) {
                    inverseMillsRatioMaxFemale = inverseMillsRatio;
                }
                if(inverseMillsRatio < inverseMillsRatioMinFemale) {
                    inverseMillsRatioMinFemale = inverseMillsRatio;
                }
            }
        } else {
            log.debug("inverse Mills ratio is not finite, return 0 instead!!!   IMR: " + inverseMillsRatio + ", score: " + score/* + ", num: " + num + ", denom: " + denom*/ + ", age: " + dag + ", gender: " + dgn + ", education " + deh_c3 + ", activity_status from previous time-step " + les_c4);
            return 0.;
        }
        return inverseMillsRatio;		//XXX: Currently only returning non-zero IMR if it is finite
    }
    public void setLesdf_c4(Lesdf_c4 val) {
        lesdf_c4 = val;
    }

    public double getHourlyWageRate1() {
        return getHourlyWageRate(getLabourSupplyHoursWeekly());
    }
    public double getHourlyWageRate() {
        return getHourlyWageRate(getLabourSupplyHoursWeekly());
    }
    public double getHourlyWageRate(double labourHoursWeekly) {
        int weeklyHours = (int) Math.round(labourHoursWeekly);
        return getHourlyWageRate(weeklyHours);
    }
    public double getHourlyWageRate(int labourHoursWeekly) {

        if (labourHoursWeekly >= Parameters.MIN_HOURS_FULL_TIME_EMPLOYED) {
            return fullTimeHourlyEarningsPotential;
        } else {
            double ptPremium;
            if (les_c4_lag1.equals(Les_c4.EmployedOrSelfEmployed)) {
                if (Gender.Male.equals(dgn)) {
                    ptPremium = ManagerRegressions.getRegressionCoeff(RegressionNames.WagesMalesE, "Pt");
                } else {
                    ptPremium = ManagerRegressions.getRegressionCoeff(RegressionNames.WagesFemalesE, "Pt");
                }
            } else {
                if (Gender.Male.equals(dgn)) {
                    ptPremium = ManagerRegressions.getRegressionCoeff(RegressionNames.WagesMalesNE, "Pt");
                } else {
                    ptPremium = ManagerRegressions.getRegressionCoeff(RegressionNames.WagesFemalesNE, "Pt");
                }
            }
            return Math.exp( Math.log(fullTimeHourlyEarningsPotential) + ptPremium);
        }
    }

    public double getEarningsWeekly() {
        return getEarningsWeekly(getLabourSupplyHoursWeekly());
    }
    public double getEarningsWeekly(double labourHoursWeekly) {
        int hours = (int) Math.round(labourHoursWeekly);
        return getHourlyWageRate(hours) * labourHoursWeekly;
    }
    public double getEarningsWeekly(int labourHoursWeekly) {
        return getHourlyWageRate(labourHoursWeekly) * (double) labourHoursWeekly;
    }
    public Integer getN_children_017Local() {
        return n_children_017Local;
    }
    public Integer getN_children_allAges_Local() {
        return n_children_allAges_Local;
    }
    public int getN_children_allAges_int() {
        return (n_children_allAges_Local != null)? n_children_allAges_Local: 0;
    }
    public Indicator getD_children_2underLocal() {
        return d_children_2underLocal;
    }
    public Map<Labour, Integer> getPersonContinuousHoursLabourSupplyMap() {
        return personContinuousHoursLabourSupplyMap;
    }
    public void setPersonContinuousHoursLabourSupplyMap(Map<Labour, Integer> personContinuousHoursLabourSupplyMap) {
        this.personContinuousHoursLabourSupplyMap = personContinuousHoursLabourSupplyMap;
    }

    public RandomGenerator getLabourSupplyInnov() {
        return labourSupplyInnov;
    }

    public double getLabourSupplySingleDraw() {
        return labourSupplySingleDraw;
    }

    public void setLabourSupplySingleDraw(double labourSupplySingleDraw) {
        this.labourSupplySingleDraw = labourSupplySingleDraw;
    }

    public double getHoursFormalSocialCare_L1() {
        double hours = 0.0;
        if (careHoursFromFormalWeekly_lag1 !=null)
            if (careHoursFromFormalWeekly_lag1 >0.0)
                hours = careHoursFromFormalWeekly_lag1;
        return hours;
    }

    public double getHoursFormalSocialCare() {
        double hours = 0.0;
        if (careHoursFromFormalWeekly !=null)
            if (careHoursFromFormalWeekly >0.0)
                hours = careHoursFromFormalWeekly;
        return hours;
    }

    public double getHoursInformalSocialCare() {
        return getCareHoursFromPartnerWeekly() + getCareHoursFromDaughterWeekly() + getCareHoursFromSonWeekly() + getCareHoursFromOtherWeekly();
    }

    public double getCareHoursFromPartnerWeekly() {
        double hours = 0.0;
        if (careHoursFromPartnerWeekly !=null)
            if (careHoursFromPartnerWeekly >0.0)
                hours = careHoursFromPartnerWeekly;
        return hours;
    }

    public double getCareHoursFromParentWeekly() {
        double hours = 0.0;
        if (careHoursFromParentWeekly !=null)
            if (careHoursFromParentWeekly >0.0)
                hours = careHoursFromParentWeekly;
        return hours;
    }

    public double getCareHoursFromDaughterWeekly() {
        double hours = 0.0;
        if (careHoursFromDaughterWeekly !=null)
            if (careHoursFromDaughterWeekly >0.0)
                hours = careHoursFromDaughterWeekly;
        return hours;
    }

    public double getCareHoursFromSonWeekly() {
        double hours = 0.0;
        if (careHoursFromSonWeekly !=null)
            if (careHoursFromSonWeekly >0.0)
                hours = careHoursFromSonWeekly;
        return hours;
    }

    public double getCareHoursFromOtherWeekly() {
        double hours = 0.0;
        if (careHoursFromOtherWeekly !=null)
            if (careHoursFromOtherWeekly >0.0)
                hours = careHoursFromOtherWeekly;
        return hours;
    }

    public double getCareHoursProvidedWeekly() {
        double hours = 0.0;
        if (careHoursProvidedWeekly !=null)
            if (careHoursProvidedWeekly >0.0)
                hours = careHoursProvidedWeekly;
        return hours;
    }

    public double getHoursInformalSocialCare_L1() {
        return getCareHoursFromPartner_L1() + getCareHoursFromDaughter_L1() + getCareHoursFromSon_L1() + getCareHoursFromOther_L1();
    }

    public double getTotalHoursSocialCare_L1() {
        return getHoursFormalSocialCare_L1() + getHoursInformalSocialCare_L1();
    }

    public double getCareHoursFromPartner_L1() {
        double hours = 0.0;
        if (careHoursFromPartnerWeekly_lag1 !=null)
            if (careHoursFromPartnerWeekly_lag1 >0.0)
                hours = careHoursFromPartnerWeekly_lag1;
        return hours;
    }

    public double getCareHoursFromDaughter_L1() {
        double hours = 0.0;
        if (careHoursFromDaughterWeekly_lag1 !=null)
            if (careHoursFromDaughterWeekly_lag1 >0.0)
                hours = careHoursFromDaughterWeekly_lag1;
        return hours;
    }

    public double getCareHoursFromSon_L1() {
        double hours = 0.0;
        if (careHoursFromSonWeekly_lag1 !=null)
            if (careHoursFromSonWeekly_lag1 >0.0)
                hours = careHoursFromSonWeekly_lag1;
        return hours;
    }

    public double getCareHoursFromOther_L1() {
        double hours = 0.0;
        if (careHoursFromOtherWeekly_lag1 !=null)
            if (careHoursFromOtherWeekly_lag1 >0.0)
                hours = careHoursFromOtherWeekly_lag1;
        return hours;
    }

    public double getSocialCareCostWeekly() {
        double cost = 0.0;
        if (careFormalExpenditureWeekly !=null)
            if (careFormalExpenditureWeekly >0.0)
                cost = careFormalExpenditureWeekly;
        return cost;
    }

    public RandomGenerator getSocialCareInnov() {
        return socialCareInnov;
    }

}<|MERGE_RESOLUTION|>--- conflicted
+++ resolved
@@ -1496,48 +1496,7 @@
         return income;
     }
     protected void updateNonLabourIncome() {
-
-<<<<<<< HEAD
-        // ypncp: inverse hyperbolic sine of capital income per month
-        // ypnoab: inverse hyperbolic sine of pension income per month
-        // yptciihs_dv: inverse hyperbolic sine of capital and pension income per month
-        // variables updated with labour supply when enableIntertemporalOptimisations (as retirement can affect wealth and pension income)
-        if (dag >= Parameters.MIN_AGE_TO_HAVE_INCOME) {
-            if (dag <= 29 && Les_c4.Student.equals(les_c4) && leftEducation == false) {
-                boolean hasCapitalIncome = (capitalInnov.nextDouble() < Parameters.getRegIncomeI3a_selection().getProbability(this, Person.DoublesVariables.class)); // If true, individual receives capital income ypncp. Amount modelled in the next step.
-                if (hasCapitalIncome) {
-                    double score = Parameters.getRegIncomeI3a().getScore(this, Person.DoublesVariables.class);
-                    double rmse = Parameters.getRMSEForRegression("I3a");
-                    double capinclevel = setIncomeBySource(score, rmse, IncomeSource.CapitalIncome);
-                    ypncp = Parameters.asinh(capinclevel); //Capital income amount
-                }
-                else ypncp = 0.; //If no capital income, set amount to 0
-            } else if ((Les_c4.Student.equals(les_c4) && leftEducation == true) || !les_c4.equals(Les_c4.Student)) {
-                boolean hasCapitalIncome = (capitalInnov.nextDouble() < Parameters.getRegIncomeI3b_selection().getProbability(this, Person.DoublesVariables.class)); // If true, individual receives capital income ypncp. Amount modelled in the next step.
-                if (hasCapitalIncome) {
-                    double score = Parameters.getRegIncomeI3b().getScore(this, Person.DoublesVariables.class);
-                    double rmse = Parameters.getRMSEForRegression("I3b");
-                    double capinclevel = setIncomeBySource(score, rmse, IncomeSource.CapitalIncome);
-                    ypncp = Parameters.asinh(capinclevel); //Capital income amount
-                }
-                else ypncp = 0.; //If no capital income, set amount to 0
-            }
-            if (Les_c4.Retired.equals(les_c4)) { // Retirement decision is modelled in the retirement process. Here only the amount of pension income for retired individuals is modelled.
-
-                double score, rmse;
-                if (Les_c4.Retired.equals(les_c4_lag1)) { // If person was retired in the previous period, use process I4b
-                    score = Parameters.getRegIncomeI4b().getScore(this, Person.DoublesVariables.class);
-                    rmse = Parameters.getRMSEForRegression("I4b");
-                } else { // For individuals in the first year of retirement, use process I4a
-                    score = Parameters.getRegIncomeI4a().getScore(this, Person.DoublesVariables.class);
-                    rmse = Parameters.getRMSEForRegression("I4a");
-                }
-
-                double pensioninclevel = setIncomeBySource(score, rmse, IncomeSource.PrivatePension);
-                ypnoab = Parameters.asinh(pensioninclevel);
-                if (ypnoab < 0 ) {
-                    ypnoab = 0.;
-=======
+        
         if (Parameters.enableIntertemporalOptimisations) {
             throw new RuntimeException("request to update non-labour income in person object when wealth is explicit");
         } else {
@@ -1565,7 +1524,7 @@
                     }
                     else ypncp = 0.; //If no capital income, set amount to 0
                 }
-                if (Les_c4.Retired.equals(les_c4)) { // Retirement decision is modelled in the retirement process. Here only the amount of pension income for retired individuals is modelled.
+            if (Les_c4.Retired.equals(les_c4)) { // Retirement decision is modelled in the retirement process. Here only the amount of pension income for retired individuals is modelled.
 
                     /*
                         Private pension income when individual was retired in the previous period is modelled using process I4b.
@@ -1592,7 +1551,6 @@
                     }
 
                     ypnoab = Parameters.asinh(pensionIncLevel);
->>>>>>> 9959758f
                 }
             }
 
