--- conflicted
+++ resolved
@@ -1054,19 +1054,6 @@
             columnsWagesMalesE = 35;
             columnsWagesFemalesNE = 34;
             columnsWagesFemalesE = 35;
-            columnsEmploymentSelectionMalesNE = 30;
-            columnsEmploymentSelectionMalesE = 29;
-            columnsEmploymentSelectionFemalesNE = 30;
-            columnsEmploymentSelectionFemalesE = 29;
-<<<<<<< HEAD
-            columnsLabourSupplyUtilityMales = 18;
-            columnsLabourSupplyUtilityFemales = 12;
-            columnsLabourSupplyUtilityMalesWithDependent = 23;
-            columnsLabourSupplyUtilityFemalesWithDependent = 23;
-            columnsLabourSupplyUtilityACMales = 17;
-            columnsLabourSupplyUtilityACFemales = 17;
-            columnsLabourSupplyUtilityCouples = 14;
-=======
             columnsEmploymentSelectionMalesNE = 32;
             columnsEmploymentSelectionMalesE = 31;
             columnsEmploymentSelectionFemalesNE = 32;
@@ -1078,7 +1065,6 @@
             columnsLabourSupplyUtilityACMales = 6;
             columnsLabourSupplyUtilityACFemales = 6;
             columnsLabourSupplyUtilityCouples = 12;
->>>>>>> 3e830869
             columnsLabourCovid19_SE = 1;
             columnsLabourCovid19_2a_processes = 1;
             columnsHealthH1a = 28;
